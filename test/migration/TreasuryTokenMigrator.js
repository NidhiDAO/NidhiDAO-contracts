--- conflicted
+++ resolved
@@ -75,12 +75,8 @@
             OLD_WSOHM_ADDRESS,
             SUSHI_ROUTER,
             UNISWAP_ROUTER,
-<<<<<<< HEAD
             1, // timelock for defunds
             authority.address
-=======
-            1 // timelock for defund
->>>>>>> d6726421
         );
         const migratorAddress = olympusTokenMigrator.address;
 
