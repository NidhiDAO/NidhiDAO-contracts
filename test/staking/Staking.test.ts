import { SignerWithAddress } from "@nomiclabs/hardhat-ethers/dist/src/signers";
import chai, { expect } from "chai";
import { ethers } from "hardhat";
const { BigNumber } = ethers;
import { deployMockContract } from "ethereum-waffle";
import { FakeContract, smock } from "@defi-wonderland/smock";

import {
<<<<<<< HEAD
    IDistributor,
    IgOHM,
    IsOHM,
    IOHM,
    OlympusStaking,
    OlympusStaking__factory,
    OlympusAuthority,
} from "../../types";
=======
  IDistributor,
  IgOHM,
  IsOHM,
  IOHM,
  OlympusStaking,
  OlympusStaking__factory,
} from '../../types';
>>>>>>> 16043763

chai.use(smock.matchers);

const ZERO_ADDRESS = ethers.utils.getAddress("0x0000000000000000000000000000000000000000");

describe("OlympusStaking", () => {
<<<<<<< HEAD
    let owner: SignerWithAddress;
    let governor: SignerWithAddress;
    let alice: SignerWithAddress;
    let bob: SignerWithAddress;
    let other: SignerWithAddress;
    let ohmFake: FakeContract<IOHM>;
    let sOHMFake: FakeContract<IsOHM>;
    let gOHMFake: FakeContract<IgOHM>;
    let distributorFake: FakeContract<IDistributor>;
    let staking: OlympusStaking;
    let authority: OlympusAuthority;

    const EPOCH_LENGTH = 2200;
    const EPOCH_NUMBER = 1;
    const FUTURE_END_BLOCK = 102201; // an arbitrary future block number
=======
  let owner: SignerWithAddress;
  let governor: SignerWithAddress;
  let alice: SignerWithAddress;
  let bob: SignerWithAddress;
  let other: SignerWithAddress;
  let ohmFake: FakeContract<IOHM>;
  let sOHMFake: FakeContract<IsOHM>;
  let gOHMFake: FakeContract<IgOHM>;
  let distributorFake: FakeContract<IDistributor>;
  let staking: OlympusStaking;

  const EPOCH_LENGTH = 2200;
  const EPOCH_NUMBER = 1;
  const FUTURE_END_BLOCK = 102201; // an arbitrary future block number

  beforeEach(async () => {
    [owner, governor, alice, bob, other] = await ethers.getSigners();
    ohmFake = await smock.fake<IOHM>("IOHM");
    gOHMFake = await smock.fake<IgOHM>("IgOHM");
    // need to be specific because IsOHM is also defined in OLD
    sOHMFake = await smock.fake<IsOHM>("contracts/interfaces/IsOHM.sol:IsOHM");
    distributorFake = await smock.fake<IDistributor>("IDistributor");
  });

  describe("constructor", () => {
    it("can be constructed", async () => {
      staking = await (new OlympusStaking__factory(owner)).deploy(
        ohmFake.address,
        sOHMFake.address,
        gOHMFake.address,
        EPOCH_LENGTH,
        EPOCH_NUMBER,
        FUTURE_END_BLOCK,
      );

      expect(await staking.OHM()).to.equal(ohmFake.address);
      expect(await staking.sOHM()).to.equal(sOHMFake.address);
      let epoch = await staking.epoch();
      expect((epoch as any)._length).to.equal(BigNumber.from(EPOCH_LENGTH));
      expect(epoch.number).to.equal(BigNumber.from(EPOCH_NUMBER));
      expect(epoch.endBlock).to.equal(BigNumber.from(FUTURE_END_BLOCK));

      expect(await staking.governor()).to.equal(owner.address);
    });

    it("will not allow a 0x0 OHM address", async () => {
      await expect((new OlympusStaking__factory(owner)).deploy(
        ZERO_ADDRESS,
        sOHMFake.address,
        gOHMFake.address,
        EPOCH_LENGTH,
        EPOCH_NUMBER,
        FUTURE_END_BLOCK,
      )).to.be.reverted;
    });

    it("will not allow a 0x0 sOHM address", async () => {
      await expect((new OlympusStaking__factory(owner)).deploy(
        ohmFake.address,
        ZERO_ADDRESS,
        gOHMFake.address,
        EPOCH_LENGTH,
        EPOCH_NUMBER,
        FUTURE_END_BLOCK,
      )).to.be.reverted;
    });

    it("will not allow a 0x0 gOHM address", async () => {
      await expect((new OlympusStaking__factory(owner)).deploy(
        ohmFake.address,
        sOHMFake.address,
        ZERO_ADDRESS,
        EPOCH_LENGTH,
        EPOCH_NUMBER,
        FUTURE_END_BLOCK,
      )).to.be.reverted;
    });
  });
>>>>>>> 16043763

    beforeEach(async () => {
<<<<<<< HEAD
        [owner, governor, alice, bob, other] = await ethers.getSigners();
        ohmFake = await smock.fake<IOHM>("IOHM");
        gOHMFake = await smock.fake<IgOHM>("IgOHM");
        // need to be specific because IsOHM is also defined in OLD
        sOHMFake = await smock.fake<IsOHM>("contracts/interfaces/IsOHM.sol:IsOHM");
        distributorFake = await smock.fake<IDistributor>("IDistributor");

        const Authority = await ethers.getContractFactory("OlympusAuthority");
        const authority = await Authority.deploy(
            governor.address,
            owner.address,
            owner.address,
            owner.address
        );
        await authority.deployed();
    });

    describe("constructor", () => {
        it("can be constructed", async () => {
            staking = await new OlympusStaking__factory(owner).deploy(
                ohmFake.address,
                sOHMFake.address,
                EPOCH_LENGTH,
                EPOCH_NUMBER,
                FUTURE_END_BLOCK,
                authority.address
            );

            expect(await staking.OHM()).to.equal(ohmFake.address);
            expect(await staking.sOHM()).to.equal(sOHMFake.address);
            const epoch = await staking.epoch();
            expect((epoch as any)._length).to.equal(BigNumber.from(EPOCH_LENGTH));
            expect(epoch.number).to.equal(BigNumber.from(EPOCH_NUMBER));
            expect(epoch.endBlock).to.equal(BigNumber.from(FUTURE_END_BLOCK));

            // expect(await staking.governor()).to.equal(owner.address);
        });

        it("will not allow a 0x0 OHM address", async () => {
            await expect(
                new OlympusStaking__factory(owner).deploy(
                    ZERO_ADDRESS,
                    sOHMFake.address,
                    EPOCH_LENGTH,
                    EPOCH_NUMBER,
                    FUTURE_END_BLOCK,
                    authority.address
                )
            ).to.be.reverted;
        });

        it("will not allow a 0x0 sOHM address", async () => {
            await expect(
                new OlympusStaking__factory(owner).deploy(
                    ohmFake.address,
                    ZERO_ADDRESS,
                    EPOCH_LENGTH,
                    EPOCH_NUMBER,
                    FUTURE_END_BLOCK,
                    authority.address
                )
            ).to.be.reverted;
        });
    });

    describe("initialization", () => {
        beforeEach(async () => {
            staking = await new OlympusStaking__factory(owner).deploy(
                ohmFake.address,
                sOHMFake.address,
                EPOCH_LENGTH,
                EPOCH_NUMBER,
                FUTURE_END_BLOCK,
                authority.address
            );
            // await staking.connect(owner).pushGovernor(governor.address);
            // await staking.connect(governor).pullGovernor();
        });

        describe("setContract", () => {
            it("can set the distributor", async () => {
                await staking.connect(governor).setContract(0, distributorFake.address);
                expect(await staking.distributor()).to.equal(distributorFake.address);
            });

            it("emits the DistributorSet event", async () => {
                await expect(staking.connect(governor).setContract(0, distributorFake.address))
                    .to.emit(staking, "DistributorSet")
                    .withArgs(distributorFake.address);
            });

            it("can set gOHM", async () => {
                await staking.connect(governor).setContract(1, gOHMFake.address);
                expect(await staking.gOHM()).to.equal(gOHMFake.address);
            });

            it("emits the gOHMSet event", async () => {
                await expect(staking.connect(governor).setContract(1, gOHMFake.address))
                    .to.emit(staking, "gOHMSet")
                    .withArgs(gOHMFake.address);
            });

            it("will not allow updating gOHM if already set", async () => {
                await staking.connect(governor).setContract(1, gOHMFake.address);
                await expect(staking.connect(governor).setContract(1, other.address)).to.be
                    .reverted;
            });

            it("can only be done by the governor", async () => {
                await expect(staking.connect(other).setContract(1, gOHMFake.address)).to.be
                    .reverted;
            });
        });

        describe("setWarmup", () => {
            it("sets the number of epochs of warmup are required", async () => {
                expect(await staking.warmupPeriod()).to.equal(0);
                await staking.connect(governor).setWarmup(2);
                expect(await staking.warmupPeriod()).to.equal(2);
            });

            it("emits a WarmupSet event", async () => {
                await expect(staking.connect(governor).setWarmup(2))
                    .to.emit(staking, "WarmupSet")
                    .withArgs(2);
            });

            it("can only be set by the governor", async () => {
                await expect(staking.connect(other).setWarmup(2)).to.be.reverted;
            });
        });
    });

    describe("post-initialization", () => {
        async function deployStaking(nextRebaseBlock: any) {
            staking = await new OlympusStaking__factory(owner).deploy(
                ohmFake.address,
                sOHMFake.address,
                EPOCH_LENGTH,
                EPOCH_NUMBER,
                nextRebaseBlock,
                authority.address
            );
            // await staking.connect(owner).pushGovernor(governor.address);
            // await staking.connect(governor).pullGovernor();
            await staking.connect(governor).setContract(0, distributorFake.address);
            await staking.connect(governor).setContract(1, gOHMFake.address);
        }

        beforeEach(async () => {
            const currentBlock = await ethers.provider.send("eth_blockNumber", []);
            const nextRebase = BigNumber.from(currentBlock).add(10000); // set the rebase far enough in the future to not hit it
            await deployStaking(nextRebase);
        });

        describe("stake", () => {
            it("adds amount to the warmup when claim is false, regardless of rebasing", async () => {
                // when _claim is false, the _rebasing flag is taken into account on the claim method
                const amount = 1000;
                const gons = 10;
                const rebasing = true;
                const claim = false;

                ohmFake.transferFrom
                    .whenCalledWith(alice.address, staking.address, amount)
                    .returns(true);
                sOHMFake.gonsForBalance.whenCalledWith(amount).returns(gons);
                sOHMFake.balanceForGons.whenCalledWith(gons).returns(amount);

                await staking.connect(alice).stake(amount, alice.address, rebasing, claim);

                expect(await staking.supplyInWarmup()).to.equal(amount);
                expect(await staking.warmupPeriod()).to.equal(0);
                const warmupInfo = await staking.warmupInfo(alice.address);
                expect(warmupInfo.deposit).to.equal(amount);
                expect(warmupInfo.gons).to.equal(gons);
                expect(warmupInfo.expiry).to.equal(EPOCH_NUMBER);
                expect(warmupInfo.lock).to.equal(false);
            });

            it("exchanges OHM for sOHM when claim is true and rebasing is true", async () => {
                const amount = 1000;
                const rebasing = true;
                const claim = true;

                ohmFake.transferFrom
                    .whenCalledWith(alice.address, staking.address, amount)
                    .returns(true);
                sOHMFake.transfer.whenCalledWith(alice.address, amount).returns(true);

                await staking.connect(alice).stake(amount, alice.address, rebasing, claim);

                // nothing is in warmup
                sOHMFake.balanceForGons.whenCalledWith(0).returns(0);
                expect(await staking.supplyInWarmup()).to.equal(0);
            });

            it("exchanges OHM for newly minted gOHM when claim is true and rebasing is true", async () => {
                const amount = 1000;
                const indexedAmount = 10000;
                const rebasing = false;
                const claim = true;

                ohmFake.transferFrom
                    .whenCalledWith(alice.address, staking.address, amount)
                    .returns(true);
                gOHMFake.balanceTo.whenCalledWith(amount).returns(indexedAmount);

                await staking.connect(alice).stake(amount, alice.address, rebasing, claim);

                expect(gOHMFake.mint).to.be.calledWith(alice.address, indexedAmount);
            });

            it("adds amount to warmup when claim is true and warmup period > 0, regardless of rebasing", async () => {
                // the rebasing flag is taken into account in the claim method
                const amount = 1000;
                const gons = 10;
                const rebasing = true;
                const claim = true;

                ohmFake.transferFrom
                    .whenCalledWith(alice.address, staking.address, amount)
                    .returns(true);
                sOHMFake.gonsForBalance.whenCalledWith(amount).returns(gons);
                sOHMFake.balanceForGons.whenCalledWith(gons).returns(amount);

                await staking.connect(governor).setWarmup(1);
                await staking.connect(alice).stake(amount, alice.address, true, true);

                expect(await staking.supplyInWarmup()).to.equal(amount);
                const warmupInfo = await staking.warmupInfo(alice.address);
                expect(warmupInfo.deposit).to.equal(amount);
                expect(warmupInfo.gons).to.equal(gons);
                expect(warmupInfo.expiry).to.equal(EPOCH_NUMBER + 1);
                expect(warmupInfo.lock).to.equal(false);
            });

            it("disables external deposits when locked", async () => {
                const amount = 1000;
                const gons = 10;
                const rebasing = false;
                const claim = false;

                ohmFake.transferFrom
                    .whenCalledWith(alice.address, staking.address, amount)
                    .returns(true);
                sOHMFake.gonsForBalance.whenCalledWith(amount).returns(gons);

                await staking.connect(alice).toggleLock();

                await expect(
                    staking.connect(alice).stake(amount, bob.address, rebasing, claim)
                ).to.be.revertedWith("External deposits for account are locked");
            });

            it("allows self deposits when locked", async () => {
                const amount = 1000;
                const gons = 10;
                const rebasing = false;
                const claim = false;

                ohmFake.transferFrom
                    .whenCalledWith(alice.address, staking.address, amount)
                    .returns(true);
                sOHMFake.gonsForBalance.whenCalledWith(amount).returns(gons);
                sOHMFake.balanceForGons.whenCalledWith(gons).returns(amount);

                await staking.connect(alice).toggleLock();

                await staking.connect(alice).stake(amount, alice.address, rebasing, claim);

                expect(await staking.supplyInWarmup()).to.equal(amount);
            });
        });

        describe("claim", () => {
            async function createClaim(wallet: SignerWithAddress, amount: number, gons: number) {
                const rebasing = true;
                const claim = false;
                ohmFake.transferFrom
                    .whenCalledWith(alice.address, staking.address, amount)
                    .returns(true);
                sOHMFake.gonsForBalance.whenCalledWith(amount).returns(gons);
                await staking.connect(wallet).stake(amount, wallet.address, rebasing, claim);
            }

            it("transfers sOHM when rebasing is true", async () => {
                const amount = 1000;
                const gons = 10;
                await createClaim(alice, amount, gons);

                sOHMFake.transfer.whenCalledWith(alice.address, amount).returns(true);
                sOHMFake.balanceForGons.whenCalledWith(gons).returns(amount);

                await staking.connect(alice).claim(alice.address, true);

                sOHMFake.balanceForGons.whenCalledWith(0).returns(0);
                expect(await staking.supplyInWarmup()).to.equal(0);
            });

            it("mints gOHM when rebasing is false", async () => {
                const indexedAmount = 10000;
                const amount = 1000;
                const gons = 10;
                await createClaim(alice, amount, gons);

                gOHMFake.balanceTo.whenCalledWith(amount).returns(indexedAmount);
                sOHMFake.balanceForGons.whenCalledWith(gons).returns(amount);

                await staking.connect(alice).claim(alice.address, false);

                expect(gOHMFake.mint).to.be.calledWith(alice.address, indexedAmount);

                sOHMFake.balanceForGons.whenCalledWith(0).returns(0);
                expect(await staking.supplyInWarmup()).to.equal(0);
            });

            it("prevents external claims when locked", async () => {
                const amount = 1000;
                const gons = 10;
                await createClaim(alice, amount, gons);
                await staking.connect(alice).toggleLock();

                await expect(staking.connect(alice).claim(bob.address, false)).to.be.revertedWith(
                    "External claims for account are locked"
                );
            });

            it("allows internal claims when locked", async () => {
                const amount = 1000;
                const gons = 10;
                await createClaim(alice, amount, gons);
                await staking.connect(alice).toggleLock();

                sOHMFake.transfer.whenCalledWith(alice.address, amount).returns(true);
                sOHMFake.balanceForGons.whenCalledWith(gons).returns(amount);

                await staking.connect(alice).claim(alice.address, true);

                sOHMFake.balanceForGons.whenCalledWith(0).returns(0);
                expect(await staking.supplyInWarmup()).to.equal(0);
            });

            it("does nothing when there is nothing to claim", async () => {
                await staking.connect(bob).claim(bob.address, true);

                expect(sOHMFake.transfer).to.not.have.been.called;
                expect(gOHMFake.mint).to.not.have.been.called;
            });

            it("does nothing when the warmup isn't over", async () => {
                await staking.connect(governor).setWarmup(2);
                await createClaim(alice, 1000, 10);

                await staking.connect(alice).claim(alice.address, true);

                expect(sOHMFake.transfer).to.not.have.been.called;
                expect(gOHMFake.mint).to.not.have.been.called;
            });
        });

        describe("forfeit", () => {
            let amount: number;
            let gons: number;

            beforeEach(async () => {
                // alice has a claim
                amount = 1000;
                gons = 10;
                const rebasing = true;
                const claim = false;
                ohmFake.transferFrom
                    .whenCalledWith(alice.address, staking.address, amount)
                    .returns(true);
                sOHMFake.gonsForBalance.whenCalledWith(amount).returns(gons);

                await staking.connect(alice).stake(amount, alice.address, rebasing, claim);
            });

            it("removes stake from warmup and returns OHM", async () => {
                ohmFake.transfer.returns(true);

                await staking.connect(alice).forfeit();

                expect(ohmFake.transfer).to.be.calledWith(alice.address, amount);
=======
      staking = await (new OlympusStaking__factory(owner)).deploy(
        ohmFake.address,
        sOHMFake.address,
        gOHMFake.address,
        EPOCH_LENGTH,
        EPOCH_NUMBER,
        FUTURE_END_BLOCK,
      );
      await staking.connect(owner).pushGovernor(governor.address);
      await staking.connect(governor).pullGovernor();
    });

    describe("setDistributor", () => {
      it("can set the distributor", async () => {
        await staking.connect(governor).setDistributor(distributorFake.address);
        expect(await staking.distributor()).to.equal(distributorFake.address);
      });

      it("emits the DistributorSet event", async () => {
        await expect(staking.connect(governor).setDistributor(distributorFake.address)).
          to.emit(staking, "DistributorSet").withArgs(distributorFake.address);
      });

      it("can only be done by the governor", async () => {
        await expect(staking.connect(other).setDistributor(distributorFake.address)).
          to.be.reverted;
      });
    });

    describe("setWarmupLength", () => {
      it("sets the number of epochs of warmup are required", async () => {
        expect(await staking.warmupPeriod()).to.equal(0);
        await staking.connect(governor).setWarmupLength(2);
        expect(await staking.warmupPeriod()).to.equal(2);
      });

      it("emits a WarmupSet event", async () => {
        await expect(staking.connect(governor).setWarmupLength(2)).
          to.emit(staking, "WarmupSet").withArgs(2);
      });

      it("can only be set by the governor", async () => {
        await expect(staking.connect(other).setWarmupLength(2)).to.be.reverted;
      });
    });
  });

  describe("post-initialization", () => {
    async function deployStaking(nextRebaseBlock: any) {
      staking = await (new OlympusStaking__factory(owner)).deploy(
        ohmFake.address,
        sOHMFake.address,
        gOHMFake.address,
        EPOCH_LENGTH,
        EPOCH_NUMBER,
        nextRebaseBlock,
      );
      await staking.connect(owner).pushGovernor(governor.address);
      await staking.connect(governor).pullGovernor();
      await staking.connect(governor).setDistributor(distributorFake.address);
    }

    beforeEach(async () => {
      let currentBlock = await ethers.provider.send("eth_blockNumber", []);
      let nextRebase = BigNumber.from(currentBlock).add(10000); // set the rebase far enough in the future to not hit it
      await deployStaking(nextRebase);
    });

    describe("stake", () => {
      it("adds amount to the warmup when claim is false, regardless of rebasing", async () => {
        // when _claim is false, the _rebasing flag is taken into account on the claim method
        let amount = 1000;
        let gons = 10;
        let rebasing = true;
        let claim = false;

        ohmFake.transferFrom.whenCalledWith(alice.address, staking.address, amount).returns(true);
        sOHMFake.gonsForBalance.whenCalledWith(amount).returns(gons);
        sOHMFake.balanceForGons.whenCalledWith(gons).returns(amount);

        await staking.connect(alice).stake(alice.address, amount, rebasing, claim);

        expect(await staking.supplyInWarmup()).to.equal(amount);
        expect(await staking.warmupPeriod()).to.equal(0);
        let warmupInfo = await staking.warmupInfo(alice.address);
        expect(warmupInfo.deposit).to.equal(amount);
        expect(warmupInfo.gons).to.equal(gons);
        expect(warmupInfo.expiry).to.equal(EPOCH_NUMBER);
        expect(warmupInfo.lock).to.equal(false);
      });

      it("exchanges OHM for sOHM when claim is true and rebasing is true", async () => {
        let amount = 1000;
        let rebasing = true;
        let claim = true;

        ohmFake.transferFrom.whenCalledWith(alice.address, staking.address, amount).returns(true);
        sOHMFake.transfer.whenCalledWith(alice.address, amount).returns(true);

        await staking.connect(alice).stake(alice.address, amount, rebasing, claim);

        // nothing is in warmup
        sOHMFake.balanceForGons.whenCalledWith(0).returns(0);
        expect(await staking.supplyInWarmup()).to.equal(0);
      });

      it("exchanges OHM for newly minted gOHM when claim is true and rebasing is true", async () => {
        let amount = 1000;
        let indexedAmount = 10000;
        let rebasing = false;
        let claim = true;

        ohmFake.transferFrom.whenCalledWith(alice.address, staking.address, amount).returns(true);
        gOHMFake.balanceTo.whenCalledWith(amount).returns(indexedAmount);

        await staking.connect(alice).stake(alice.address, amount, rebasing, claim);

        expect(gOHMFake.mint).to.be.calledWith(alice.address, indexedAmount);
      });

      it("adds amount to warmup when claim is true and warmup period > 0, regardless of rebasing", async () => {
        // the rebasing flag is taken into account in the claim method
        let amount = 1000;
        let gons = 10;
        let rebasing = true;
        let claim = true;

        ohmFake.transferFrom.whenCalledWith(alice.address, staking.address, amount).returns(true);
        sOHMFake.gonsForBalance.whenCalledWith(amount).returns(gons);
        sOHMFake.balanceForGons.whenCalledWith(gons).returns(amount);

        await staking.connect(governor).setWarmupLength(1);
        await staking.connect(alice).stake(alice.address, amount, true, true);

        expect(await staking.supplyInWarmup()).to.equal(amount);
        let warmupInfo = await staking.warmupInfo(alice.address);
        expect(warmupInfo.deposit).to.equal(amount);
        expect(warmupInfo.gons).to.equal(gons);
        expect(warmupInfo.expiry).to.equal(EPOCH_NUMBER + 1);
        expect(warmupInfo.lock).to.equal(false);
      });

      it("disables external deposits when locked", async () => {
        let amount = 1000;
        let gons = 10;
        let rebasing = false;
        let claim = false;

        ohmFake.transferFrom.whenCalledWith(alice.address, staking.address, amount).returns(true);
        sOHMFake.gonsForBalance.whenCalledWith(amount).returns(gons);

        await staking.connect(alice).toggleLock();

        await expect(staking.connect(alice).stake(bob.address, amount, rebasing, claim)).
          to.be.revertedWith("External deposits for account are locked" );
      });

      it("allows self deposits when locked", async () => {
        let amount = 1000;
        let gons = 10;
        let rebasing = false;
        let claim = false;

        ohmFake.transferFrom.whenCalledWith(alice.address, staking.address, amount).returns(true);
        sOHMFake.gonsForBalance.whenCalledWith(amount).returns(gons);
        sOHMFake.balanceForGons.whenCalledWith(gons).returns(amount);

        await staking.connect(alice).toggleLock();

        await staking.connect(alice).stake(alice.address, amount, rebasing, claim);

        expect(await staking.supplyInWarmup()).to.equal(amount);
      });
    });

    describe("claim", () => {
      async function createClaim(wallet: SignerWithAddress, amount: number, gons: number) {
        let rebasing = true;
        let claim = false;
        ohmFake.transferFrom.whenCalledWith(alice.address, staking.address, amount).returns(true);
        sOHMFake.gonsForBalance.whenCalledWith(amount).returns(gons);
        await staking.connect(wallet).stake(wallet.address, amount, rebasing, claim);
      }

      it("transfers sOHM when rebasing is true", async () => {
        let amount = 1000;
        let gons = 10;
        await createClaim(alice, amount, gons);

        sOHMFake.transfer.whenCalledWith(alice.address, amount).returns(true);
        sOHMFake.balanceForGons.whenCalledWith(gons).returns(amount);

        await staking.connect(alice).claim(alice.address, true);

        sOHMFake.balanceForGons.whenCalledWith(0).returns(0);
        expect(await staking.supplyInWarmup()).to.equal(0);
      });

      it("mints gOHM when rebasing is false", async () => {
        let indexedAmount = 10000;
        let amount = 1000;
        let gons = 10;
        await createClaim(alice, amount, gons);

        gOHMFake.balanceTo.whenCalledWith(amount).returns(indexedAmount);
        sOHMFake.balanceForGons.whenCalledWith(gons).returns(amount);

        await staking.connect(alice).claim(alice.address, false);

        expect(gOHMFake.mint).to.be.calledWith(alice.address, indexedAmount);

        sOHMFake.balanceForGons.whenCalledWith(0).returns(0);
        expect(await staking.supplyInWarmup()).to.equal(0);
      });

      it("prevents external claims when locked", async () => {
        let amount = 1000;
        let gons = 10;
        await createClaim(alice, amount, gons);
        await staking.connect(alice).toggleLock();

        await expect(staking.connect(alice).claim(bob.address, false)).
          to.be.revertedWith("External claims for account are locked");
      });

      it("allows internal claims when locked", async () => {
        let amount = 1000;
        let gons = 10;
        await createClaim(alice, amount, gons);
        await staking.connect(alice).toggleLock();

        sOHMFake.transfer.whenCalledWith(alice.address, amount).returns(true);
        sOHMFake.balanceForGons.whenCalledWith(gons).returns(amount);

        await staking.connect(alice).claim(alice.address, true);

        sOHMFake.balanceForGons.whenCalledWith(0).returns(0);
        expect(await staking.supplyInWarmup()).to.equal(0);
      });

      it("does nothing when there is nothing to claim", async () => {
        await staking.connect(bob).claim(bob.address, true);

        expect(sOHMFake.transfer).to.not.have.been.called;
        expect(gOHMFake.mint).to.not.have.been.called;
      });

      it("does nothing when the warmup isn't over", async () => {
        await staking.connect(governor).setWarmupLength(2);
        await createClaim(alice, 1000, 10);

        await staking.connect(alice).claim(alice.address, true);

        expect(sOHMFake.transfer).to.not.have.been.called;
        expect(gOHMFake.mint).to.not.have.been.called;
      });
    });

    describe("forfeit", () => {
      let amount: number;
      let gons: number;

      beforeEach(async () => {
        // alice has a claim
        amount = 1000;
        gons = 10;
        let rebasing = true;
        let claim = false;
        ohmFake.transferFrom.whenCalledWith(alice.address, staking.address, amount).returns(true)
        sOHMFake.gonsForBalance.whenCalledWith(amount).returns(gons);

        await staking.connect(alice).stake(alice.address, amount, rebasing, claim);
      });

      it("removes stake from warmup and returns OHM", async () => {
        ohmFake.transfer.returns(true);

        await staking.connect(alice).forfeit();

        expect(ohmFake.transfer).to.be.calledWith(alice.address, amount);

        sOHMFake.balanceForGons.whenCalledWith(0).returns(0);
        expect(await staking.supplyInWarmup()).to.equal(0);
      });

      it("transfers zero if there is no balance in warmup", async () => {
        ohmFake.transfer.returns(true);

        await staking.connect(bob).forfeit();

        expect(ohmFake.transfer).to.be.calledWith(bob.address, 0);
      });
    });

    describe("unstake", () => {
      it("can redeem sOHM for OHM", async () => {
        let amount = 1000;
        let rebasing = true;
        let claim = true;

        ohmFake.transferFrom.returns(true);
        sOHMFake.transfer.returns(true);
        await staking.connect(alice).stake(alice.address, amount, rebasing, claim);

        sOHMFake.transferFrom.returns(true);
        ohmFake.transfer.returns(true);
        await staking.connect(alice).unstake(alice.address, amount, false, rebasing);

        expect(sOHMFake.transferFrom).to.be.calledWith(alice.address, staking.address, amount);
        expect(ohmFake.transfer).to.be.calledWith(alice.address, amount);
      });

      it("can redeem gOHM for OHM", async () => {
        let amount = 1000;
        let indexedAmount = 10000;
        let rebasing = false;
        let claim = true;

        ohmFake.transferFrom.returns(true);
        await staking.connect(alice).stake(alice.address, amount, rebasing, claim);

        gOHMFake.balanceFrom.whenCalledWith(indexedAmount).returns(amount);
        ohmFake.transfer.returns(true);
        await staking.connect(alice).unstake(alice.address, indexedAmount, false, rebasing);

        expect(ohmFake.transfer).to.be.calledWith(alice.address, amount);
        expect(gOHMFake.burn).to.be.calledWith(alice.address, indexedAmount);
      });
    });

    describe("wrap", () => {
      it("converts sOHM into gOHM", async () => {
        let amount = 1000;
        let indexedAmount = 10000;

        gOHMFake.balanceTo.whenCalledWith(amount).returns(indexedAmount);
        sOHMFake.transferFrom.returns(true);

        await staking.connect(alice).wrap(alice.address, amount);

        expect(gOHMFake.mint).to.be.calledWith(alice.address, indexedAmount);
        expect(sOHMFake.transferFrom).to.be.calledWith(alice.address, staking.address, amount);
      });
    });

    describe("unwrap", () => {
      it("converts gOHM into sOHM", async () => {
        let amount = 1000;
        let indexedAmount = 10000;

        gOHMFake.balanceFrom.whenCalledWith(indexedAmount).returns(amount);
        sOHMFake.transfer.returns(true);

        await staking.connect(alice).unwrap(alice.address, indexedAmount);

        expect(gOHMFake.burn).to.be.calledWith(alice.address, indexedAmount);
        expect(sOHMFake.transfer).to.be.calledWith(alice.address, amount);
      });
    });

    describe("rebase", () => {
      it("does nothing if the block is before the epoch end block", async () => {
        let currentBlock = await ethers.provider.send("eth_blockNumber", []);
        let epoch = await staking.epoch();
        expect(BigNumber.from(currentBlock)).to.be.lt(BigNumber.from(epoch.endBlock));

        await staking.connect(alice).rebase();
      });

      it("increments epoch number and calls rebase ", async () => {
        let currentBlock = await ethers.provider.send("eth_blockNumber", []);

        await deployStaking(currentBlock);

        let epoch = await staking.epoch();
        expect(BigNumber.from(currentBlock)).to.equal(BigNumber.from(epoch.endBlock));

        await staking.connect(alice).rebase();

        let nextEpoch = await staking.epoch();
        expect(BigNumber.from(nextEpoch.number)).to.equal(BigNumber.from(epoch.number).add(1));
        expect(BigNumber.from(nextEpoch.endBlock)).to.equal(BigNumber.from(currentBlock).add(EPOCH_LENGTH));
      });

      it("when the OHM balance of the staking contract equals sOHM supply, distribute zero", async () => {
        let currentBlock = await ethers.provider.send("eth_blockNumber", []);
        await deployStaking(currentBlock);
        let epoch = await staking.epoch();
        expect(BigNumber.from(currentBlock)).to.equal(BigNumber.from(epoch.endBlock));

        ohmFake.balanceOf.whenCalledWith(staking.address).returns(10);
        sOHMFake.circulatingSupply.returns(10);
        await staking.connect(alice).rebase();

        let nextEpoch = await staking.epoch();
        expect(BigNumber.from(nextEpoch.distribute)).to.equal(0);
      });

      it("will plan to distribute the difference between staked and total supply", async () => {
        let currentBlock = await ethers.provider.send("eth_blockNumber", []);
        await deployStaking(currentBlock);
        let epoch = await staking.epoch();
        expect(BigNumber.from(currentBlock)).to.equal(BigNumber.from(epoch.endBlock));

        ohmFake.balanceOf.whenCalledWith(staking.address).returns(10);
        sOHMFake.circulatingSupply.returns(5);
        await staking.connect(alice).rebase();
>>>>>>> 16043763

                sOHMFake.balanceForGons.whenCalledWith(0).returns(0);
                expect(await staking.supplyInWarmup()).to.equal(0);
            });

            it("transfers zero if there is no balance in warmup", async () => {
                ohmFake.transfer.returns(true);

                await staking.connect(bob).forfeit();

                expect(ohmFake.transfer).to.be.calledWith(bob.address, 0);
            });
        });

        describe("unstake", () => {
            it("can redeem sOHM for OHM", async () => {
                const amount = 1000;
                const rebasing = true;
                const claim = true;

                ohmFake.transferFrom.returns(true);
                sOHMFake.transfer.returns(true);
                await staking.connect(alice).stake(amount, alice.address, rebasing, claim);

                sOHMFake.transferFrom.returns(true);
                ohmFake.transfer.returns(true);
                await staking.connect(alice).unstake(amount, false, rebasing);

                expect(sOHMFake.transferFrom).to.be.calledWith(
                    alice.address,
                    staking.address,
                    amount
                );
                expect(ohmFake.transfer).to.be.calledWith(alice.address, amount);
            });

            it("can redeem gOHM for OHM", async () => {
                const amount = 1000;
                const indexedAmount = 10000;
                const rebasing = false;
                const claim = true;

                ohmFake.transferFrom.returns(true);
                await staking.connect(alice).stake(amount, alice.address, rebasing, claim);

                gOHMFake.balanceFrom.whenCalledWith(indexedAmount).returns(amount);
                ohmFake.transfer.returns(true);
                await staking.connect(alice).unstake(indexedAmount, false, rebasing);

                expect(ohmFake.transfer).to.be.calledWith(alice.address, amount);
                expect(gOHMFake.burn).to.be.calledWith(alice.address, indexedAmount);
            });
        });

        describe("wrap", () => {
            it("converts sOHM into gOHM", async () => {
                const amount = 1000;
                const indexedAmount = 10000;

                gOHMFake.balanceTo.whenCalledWith(amount).returns(indexedAmount);
                sOHMFake.transferFrom.returns(true);

                await staking.connect(alice).wrap(amount);

                expect(gOHMFake.mint).to.be.calledWith(alice.address, indexedAmount);
                expect(sOHMFake.transferFrom).to.be.calledWith(
                    alice.address,
                    staking.address,
                    amount
                );
            });
        });

        describe("unwrap", () => {
            it("converts gOHM into sOHM", async () => {
                const amount = 1000;
                const indexedAmount = 10000;

                gOHMFake.balanceFrom.whenCalledWith(indexedAmount).returns(amount);
                sOHMFake.transfer.returns(true);

                await staking.connect(alice).unwrap(indexedAmount);

                expect(gOHMFake.burn).to.be.calledWith(alice.address, indexedAmount);
                expect(sOHMFake.transfer).to.be.calledWith(alice.address, amount);
            });
        });

        describe("rebase", () => {
            it("does nothing if the block is before the epoch end block", async () => {
                const currentBlock = await ethers.provider.send("eth_blockNumber", []);
                const epoch = await staking.epoch();
                expect(BigNumber.from(currentBlock)).to.be.lt(BigNumber.from(epoch.endBlock));

                await staking.connect(alice).rebase();
            });

            it("increments epoch number and calls rebase ", async () => {
                const currentBlock = await ethers.provider.send("eth_blockNumber", []);

                await deployStaking(currentBlock);

                const epoch = await staking.epoch();
                expect(BigNumber.from(currentBlock)).to.equal(BigNumber.from(epoch.endBlock));

                await staking.connect(alice).rebase();

                const nextEpoch = await staking.epoch();
                expect(BigNumber.from(nextEpoch.number)).to.equal(
                    BigNumber.from(epoch.number).add(1)
                );
                expect(BigNumber.from(nextEpoch.endBlock)).to.equal(
                    BigNumber.from(currentBlock).add(EPOCH_LENGTH)
                );
            });

            it("when the OHM balance of the staking contract equals sOHM supply, distribute zero", async () => {
                const currentBlock = await ethers.provider.send("eth_blockNumber", []);
                await deployStaking(currentBlock);
                const epoch = await staking.epoch();
                expect(BigNumber.from(currentBlock)).to.equal(BigNumber.from(epoch.endBlock));

                ohmFake.balanceOf.whenCalledWith(staking.address).returns(10);
                sOHMFake.circulatingSupply.returns(10);
                await staking.connect(alice).rebase();

                const nextEpoch = await staking.epoch();
                expect(BigNumber.from(nextEpoch.distribute)).to.equal(0);
            });

            it("will plan to distribute the difference between staked and total supply", async () => {
                const currentBlock = await ethers.provider.send("eth_blockNumber", []);
                await deployStaking(currentBlock);
                const epoch = await staking.epoch();
                expect(BigNumber.from(currentBlock)).to.equal(BigNumber.from(epoch.endBlock));

                ohmFake.balanceOf.whenCalledWith(staking.address).returns(10);
                sOHMFake.circulatingSupply.returns(5);
                await staking.connect(alice).rebase();

                const nextEpoch = await staking.epoch();
                expect(BigNumber.from(nextEpoch.distribute)).to.equal(5);
            });

            it("will call the distributor, if set", async () => {
                const currentBlock = await ethers.provider.send("eth_blockNumber", []);
                await deployStaking(currentBlock);
                const epoch = await staking.epoch();
                expect(BigNumber.from(currentBlock)).to.equal(BigNumber.from(epoch.endBlock));

                await staking.connect(alice).rebase();

                expect(distributorFake.distribute).to.have.been.called;
            });
        });
    });
});<|MERGE_RESOLUTION|>--- conflicted
+++ resolved
@@ -6,7 +6,6 @@
 import { FakeContract, smock } from "@defi-wonderland/smock";
 
 import {
-<<<<<<< HEAD
     IDistributor,
     IgOHM,
     IsOHM,
@@ -15,22 +14,12 @@
     OlympusStaking__factory,
     OlympusAuthority,
 } from "../../types";
-=======
-  IDistributor,
-  IgOHM,
-  IsOHM,
-  IOHM,
-  OlympusStaking,
-  OlympusStaking__factory,
-} from '../../types';
->>>>>>> 16043763
 
 chai.use(smock.matchers);
 
 const ZERO_ADDRESS = ethers.utils.getAddress("0x0000000000000000000000000000000000000000");
 
 describe("OlympusStaking", () => {
-<<<<<<< HEAD
     let owner: SignerWithAddress;
     let governor: SignerWithAddress;
     let alice: SignerWithAddress;
@@ -46,89 +35,8 @@
     const EPOCH_LENGTH = 2200;
     const EPOCH_NUMBER = 1;
     const FUTURE_END_BLOCK = 102201; // an arbitrary future block number
-=======
-  let owner: SignerWithAddress;
-  let governor: SignerWithAddress;
-  let alice: SignerWithAddress;
-  let bob: SignerWithAddress;
-  let other: SignerWithAddress;
-  let ohmFake: FakeContract<IOHM>;
-  let sOHMFake: FakeContract<IsOHM>;
-  let gOHMFake: FakeContract<IgOHM>;
-  let distributorFake: FakeContract<IDistributor>;
-  let staking: OlympusStaking;
-
-  const EPOCH_LENGTH = 2200;
-  const EPOCH_NUMBER = 1;
-  const FUTURE_END_BLOCK = 102201; // an arbitrary future block number
-
-  beforeEach(async () => {
-    [owner, governor, alice, bob, other] = await ethers.getSigners();
-    ohmFake = await smock.fake<IOHM>("IOHM");
-    gOHMFake = await smock.fake<IgOHM>("IgOHM");
-    // need to be specific because IsOHM is also defined in OLD
-    sOHMFake = await smock.fake<IsOHM>("contracts/interfaces/IsOHM.sol:IsOHM");
-    distributorFake = await smock.fake<IDistributor>("IDistributor");
-  });
-
-  describe("constructor", () => {
-    it("can be constructed", async () => {
-      staking = await (new OlympusStaking__factory(owner)).deploy(
-        ohmFake.address,
-        sOHMFake.address,
-        gOHMFake.address,
-        EPOCH_LENGTH,
-        EPOCH_NUMBER,
-        FUTURE_END_BLOCK,
-      );
-
-      expect(await staking.OHM()).to.equal(ohmFake.address);
-      expect(await staking.sOHM()).to.equal(sOHMFake.address);
-      let epoch = await staking.epoch();
-      expect((epoch as any)._length).to.equal(BigNumber.from(EPOCH_LENGTH));
-      expect(epoch.number).to.equal(BigNumber.from(EPOCH_NUMBER));
-      expect(epoch.endBlock).to.equal(BigNumber.from(FUTURE_END_BLOCK));
-
-      expect(await staking.governor()).to.equal(owner.address);
-    });
-
-    it("will not allow a 0x0 OHM address", async () => {
-      await expect((new OlympusStaking__factory(owner)).deploy(
-        ZERO_ADDRESS,
-        sOHMFake.address,
-        gOHMFake.address,
-        EPOCH_LENGTH,
-        EPOCH_NUMBER,
-        FUTURE_END_BLOCK,
-      )).to.be.reverted;
-    });
-
-    it("will not allow a 0x0 sOHM address", async () => {
-      await expect((new OlympusStaking__factory(owner)).deploy(
-        ohmFake.address,
-        ZERO_ADDRESS,
-        gOHMFake.address,
-        EPOCH_LENGTH,
-        EPOCH_NUMBER,
-        FUTURE_END_BLOCK,
-      )).to.be.reverted;
-    });
-
-    it("will not allow a 0x0 gOHM address", async () => {
-      await expect((new OlympusStaking__factory(owner)).deploy(
-        ohmFake.address,
-        sOHMFake.address,
-        ZERO_ADDRESS,
-        EPOCH_LENGTH,
-        EPOCH_NUMBER,
-        FUTURE_END_BLOCK,
-      )).to.be.reverted;
-    });
-  });
->>>>>>> 16043763
 
     beforeEach(async () => {
-<<<<<<< HEAD
         [owner, governor, alice, bob, other] = await ethers.getSigners();
         ohmFake = await smock.fake<IOHM>("IOHM");
         gOHMFake = await smock.fake<IgOHM>("IgOHM");
@@ -151,6 +59,7 @@
             staking = await new OlympusStaking__factory(owner).deploy(
                 ohmFake.address,
                 sOHMFake.address,
+                gOHMFake.address,
                 EPOCH_LENGTH,
                 EPOCH_NUMBER,
                 FUTURE_END_BLOCK,
@@ -172,6 +81,7 @@
                 new OlympusStaking__factory(owner).deploy(
                     ZERO_ADDRESS,
                     sOHMFake.address,
+                    gOHMFake.address,
                     EPOCH_LENGTH,
                     EPOCH_NUMBER,
                     FUTURE_END_BLOCK,
@@ -185,6 +95,7 @@
                 new OlympusStaking__factory(owner).deploy(
                     ohmFake.address,
                     ZERO_ADDRESS,
+                    gOHMFake.address,
                     EPOCH_LENGTH,
                     EPOCH_NUMBER,
                     FUTURE_END_BLOCK,
@@ -199,6 +110,7 @@
             staking = await new OlympusStaking__factory(owner).deploy(
                 ohmFake.address,
                 sOHMFake.address,
+                gOHMFake.address,
                 EPOCH_LENGTH,
                 EPOCH_NUMBER,
                 FUTURE_END_BLOCK,
@@ -514,415 +426,6 @@
                 await staking.connect(alice).forfeit();
 
                 expect(ohmFake.transfer).to.be.calledWith(alice.address, amount);
-=======
-      staking = await (new OlympusStaking__factory(owner)).deploy(
-        ohmFake.address,
-        sOHMFake.address,
-        gOHMFake.address,
-        EPOCH_LENGTH,
-        EPOCH_NUMBER,
-        FUTURE_END_BLOCK,
-      );
-      await staking.connect(owner).pushGovernor(governor.address);
-      await staking.connect(governor).pullGovernor();
-    });
-
-    describe("setDistributor", () => {
-      it("can set the distributor", async () => {
-        await staking.connect(governor).setDistributor(distributorFake.address);
-        expect(await staking.distributor()).to.equal(distributorFake.address);
-      });
-
-      it("emits the DistributorSet event", async () => {
-        await expect(staking.connect(governor).setDistributor(distributorFake.address)).
-          to.emit(staking, "DistributorSet").withArgs(distributorFake.address);
-      });
-
-      it("can only be done by the governor", async () => {
-        await expect(staking.connect(other).setDistributor(distributorFake.address)).
-          to.be.reverted;
-      });
-    });
-
-    describe("setWarmupLength", () => {
-      it("sets the number of epochs of warmup are required", async () => {
-        expect(await staking.warmupPeriod()).to.equal(0);
-        await staking.connect(governor).setWarmupLength(2);
-        expect(await staking.warmupPeriod()).to.equal(2);
-      });
-
-      it("emits a WarmupSet event", async () => {
-        await expect(staking.connect(governor).setWarmupLength(2)).
-          to.emit(staking, "WarmupSet").withArgs(2);
-      });
-
-      it("can only be set by the governor", async () => {
-        await expect(staking.connect(other).setWarmupLength(2)).to.be.reverted;
-      });
-    });
-  });
-
-  describe("post-initialization", () => {
-    async function deployStaking(nextRebaseBlock: any) {
-      staking = await (new OlympusStaking__factory(owner)).deploy(
-        ohmFake.address,
-        sOHMFake.address,
-        gOHMFake.address,
-        EPOCH_LENGTH,
-        EPOCH_NUMBER,
-        nextRebaseBlock,
-      );
-      await staking.connect(owner).pushGovernor(governor.address);
-      await staking.connect(governor).pullGovernor();
-      await staking.connect(governor).setDistributor(distributorFake.address);
-    }
-
-    beforeEach(async () => {
-      let currentBlock = await ethers.provider.send("eth_blockNumber", []);
-      let nextRebase = BigNumber.from(currentBlock).add(10000); // set the rebase far enough in the future to not hit it
-      await deployStaking(nextRebase);
-    });
-
-    describe("stake", () => {
-      it("adds amount to the warmup when claim is false, regardless of rebasing", async () => {
-        // when _claim is false, the _rebasing flag is taken into account on the claim method
-        let amount = 1000;
-        let gons = 10;
-        let rebasing = true;
-        let claim = false;
-
-        ohmFake.transferFrom.whenCalledWith(alice.address, staking.address, amount).returns(true);
-        sOHMFake.gonsForBalance.whenCalledWith(amount).returns(gons);
-        sOHMFake.balanceForGons.whenCalledWith(gons).returns(amount);
-
-        await staking.connect(alice).stake(alice.address, amount, rebasing, claim);
-
-        expect(await staking.supplyInWarmup()).to.equal(amount);
-        expect(await staking.warmupPeriod()).to.equal(0);
-        let warmupInfo = await staking.warmupInfo(alice.address);
-        expect(warmupInfo.deposit).to.equal(amount);
-        expect(warmupInfo.gons).to.equal(gons);
-        expect(warmupInfo.expiry).to.equal(EPOCH_NUMBER);
-        expect(warmupInfo.lock).to.equal(false);
-      });
-
-      it("exchanges OHM for sOHM when claim is true and rebasing is true", async () => {
-        let amount = 1000;
-        let rebasing = true;
-        let claim = true;
-
-        ohmFake.transferFrom.whenCalledWith(alice.address, staking.address, amount).returns(true);
-        sOHMFake.transfer.whenCalledWith(alice.address, amount).returns(true);
-
-        await staking.connect(alice).stake(alice.address, amount, rebasing, claim);
-
-        // nothing is in warmup
-        sOHMFake.balanceForGons.whenCalledWith(0).returns(0);
-        expect(await staking.supplyInWarmup()).to.equal(0);
-      });
-
-      it("exchanges OHM for newly minted gOHM when claim is true and rebasing is true", async () => {
-        let amount = 1000;
-        let indexedAmount = 10000;
-        let rebasing = false;
-        let claim = true;
-
-        ohmFake.transferFrom.whenCalledWith(alice.address, staking.address, amount).returns(true);
-        gOHMFake.balanceTo.whenCalledWith(amount).returns(indexedAmount);
-
-        await staking.connect(alice).stake(alice.address, amount, rebasing, claim);
-
-        expect(gOHMFake.mint).to.be.calledWith(alice.address, indexedAmount);
-      });
-
-      it("adds amount to warmup when claim is true and warmup period > 0, regardless of rebasing", async () => {
-        // the rebasing flag is taken into account in the claim method
-        let amount = 1000;
-        let gons = 10;
-        let rebasing = true;
-        let claim = true;
-
-        ohmFake.transferFrom.whenCalledWith(alice.address, staking.address, amount).returns(true);
-        sOHMFake.gonsForBalance.whenCalledWith(amount).returns(gons);
-        sOHMFake.balanceForGons.whenCalledWith(gons).returns(amount);
-
-        await staking.connect(governor).setWarmupLength(1);
-        await staking.connect(alice).stake(alice.address, amount, true, true);
-
-        expect(await staking.supplyInWarmup()).to.equal(amount);
-        let warmupInfo = await staking.warmupInfo(alice.address);
-        expect(warmupInfo.deposit).to.equal(amount);
-        expect(warmupInfo.gons).to.equal(gons);
-        expect(warmupInfo.expiry).to.equal(EPOCH_NUMBER + 1);
-        expect(warmupInfo.lock).to.equal(false);
-      });
-
-      it("disables external deposits when locked", async () => {
-        let amount = 1000;
-        let gons = 10;
-        let rebasing = false;
-        let claim = false;
-
-        ohmFake.transferFrom.whenCalledWith(alice.address, staking.address, amount).returns(true);
-        sOHMFake.gonsForBalance.whenCalledWith(amount).returns(gons);
-
-        await staking.connect(alice).toggleLock();
-
-        await expect(staking.connect(alice).stake(bob.address, amount, rebasing, claim)).
-          to.be.revertedWith("External deposits for account are locked" );
-      });
-
-      it("allows self deposits when locked", async () => {
-        let amount = 1000;
-        let gons = 10;
-        let rebasing = false;
-        let claim = false;
-
-        ohmFake.transferFrom.whenCalledWith(alice.address, staking.address, amount).returns(true);
-        sOHMFake.gonsForBalance.whenCalledWith(amount).returns(gons);
-        sOHMFake.balanceForGons.whenCalledWith(gons).returns(amount);
-
-        await staking.connect(alice).toggleLock();
-
-        await staking.connect(alice).stake(alice.address, amount, rebasing, claim);
-
-        expect(await staking.supplyInWarmup()).to.equal(amount);
-      });
-    });
-
-    describe("claim", () => {
-      async function createClaim(wallet: SignerWithAddress, amount: number, gons: number) {
-        let rebasing = true;
-        let claim = false;
-        ohmFake.transferFrom.whenCalledWith(alice.address, staking.address, amount).returns(true);
-        sOHMFake.gonsForBalance.whenCalledWith(amount).returns(gons);
-        await staking.connect(wallet).stake(wallet.address, amount, rebasing, claim);
-      }
-
-      it("transfers sOHM when rebasing is true", async () => {
-        let amount = 1000;
-        let gons = 10;
-        await createClaim(alice, amount, gons);
-
-        sOHMFake.transfer.whenCalledWith(alice.address, amount).returns(true);
-        sOHMFake.balanceForGons.whenCalledWith(gons).returns(amount);
-
-        await staking.connect(alice).claim(alice.address, true);
-
-        sOHMFake.balanceForGons.whenCalledWith(0).returns(0);
-        expect(await staking.supplyInWarmup()).to.equal(0);
-      });
-
-      it("mints gOHM when rebasing is false", async () => {
-        let indexedAmount = 10000;
-        let amount = 1000;
-        let gons = 10;
-        await createClaim(alice, amount, gons);
-
-        gOHMFake.balanceTo.whenCalledWith(amount).returns(indexedAmount);
-        sOHMFake.balanceForGons.whenCalledWith(gons).returns(amount);
-
-        await staking.connect(alice).claim(alice.address, false);
-
-        expect(gOHMFake.mint).to.be.calledWith(alice.address, indexedAmount);
-
-        sOHMFake.balanceForGons.whenCalledWith(0).returns(0);
-        expect(await staking.supplyInWarmup()).to.equal(0);
-      });
-
-      it("prevents external claims when locked", async () => {
-        let amount = 1000;
-        let gons = 10;
-        await createClaim(alice, amount, gons);
-        await staking.connect(alice).toggleLock();
-
-        await expect(staking.connect(alice).claim(bob.address, false)).
-          to.be.revertedWith("External claims for account are locked");
-      });
-
-      it("allows internal claims when locked", async () => {
-        let amount = 1000;
-        let gons = 10;
-        await createClaim(alice, amount, gons);
-        await staking.connect(alice).toggleLock();
-
-        sOHMFake.transfer.whenCalledWith(alice.address, amount).returns(true);
-        sOHMFake.balanceForGons.whenCalledWith(gons).returns(amount);
-
-        await staking.connect(alice).claim(alice.address, true);
-
-        sOHMFake.balanceForGons.whenCalledWith(0).returns(0);
-        expect(await staking.supplyInWarmup()).to.equal(0);
-      });
-
-      it("does nothing when there is nothing to claim", async () => {
-        await staking.connect(bob).claim(bob.address, true);
-
-        expect(sOHMFake.transfer).to.not.have.been.called;
-        expect(gOHMFake.mint).to.not.have.been.called;
-      });
-
-      it("does nothing when the warmup isn't over", async () => {
-        await staking.connect(governor).setWarmupLength(2);
-        await createClaim(alice, 1000, 10);
-
-        await staking.connect(alice).claim(alice.address, true);
-
-        expect(sOHMFake.transfer).to.not.have.been.called;
-        expect(gOHMFake.mint).to.not.have.been.called;
-      });
-    });
-
-    describe("forfeit", () => {
-      let amount: number;
-      let gons: number;
-
-      beforeEach(async () => {
-        // alice has a claim
-        amount = 1000;
-        gons = 10;
-        let rebasing = true;
-        let claim = false;
-        ohmFake.transferFrom.whenCalledWith(alice.address, staking.address, amount).returns(true)
-        sOHMFake.gonsForBalance.whenCalledWith(amount).returns(gons);
-
-        await staking.connect(alice).stake(alice.address, amount, rebasing, claim);
-      });
-
-      it("removes stake from warmup and returns OHM", async () => {
-        ohmFake.transfer.returns(true);
-
-        await staking.connect(alice).forfeit();
-
-        expect(ohmFake.transfer).to.be.calledWith(alice.address, amount);
-
-        sOHMFake.balanceForGons.whenCalledWith(0).returns(0);
-        expect(await staking.supplyInWarmup()).to.equal(0);
-      });
-
-      it("transfers zero if there is no balance in warmup", async () => {
-        ohmFake.transfer.returns(true);
-
-        await staking.connect(bob).forfeit();
-
-        expect(ohmFake.transfer).to.be.calledWith(bob.address, 0);
-      });
-    });
-
-    describe("unstake", () => {
-      it("can redeem sOHM for OHM", async () => {
-        let amount = 1000;
-        let rebasing = true;
-        let claim = true;
-
-        ohmFake.transferFrom.returns(true);
-        sOHMFake.transfer.returns(true);
-        await staking.connect(alice).stake(alice.address, amount, rebasing, claim);
-
-        sOHMFake.transferFrom.returns(true);
-        ohmFake.transfer.returns(true);
-        await staking.connect(alice).unstake(alice.address, amount, false, rebasing);
-
-        expect(sOHMFake.transferFrom).to.be.calledWith(alice.address, staking.address, amount);
-        expect(ohmFake.transfer).to.be.calledWith(alice.address, amount);
-      });
-
-      it("can redeem gOHM for OHM", async () => {
-        let amount = 1000;
-        let indexedAmount = 10000;
-        let rebasing = false;
-        let claim = true;
-
-        ohmFake.transferFrom.returns(true);
-        await staking.connect(alice).stake(alice.address, amount, rebasing, claim);
-
-        gOHMFake.balanceFrom.whenCalledWith(indexedAmount).returns(amount);
-        ohmFake.transfer.returns(true);
-        await staking.connect(alice).unstake(alice.address, indexedAmount, false, rebasing);
-
-        expect(ohmFake.transfer).to.be.calledWith(alice.address, amount);
-        expect(gOHMFake.burn).to.be.calledWith(alice.address, indexedAmount);
-      });
-    });
-
-    describe("wrap", () => {
-      it("converts sOHM into gOHM", async () => {
-        let amount = 1000;
-        let indexedAmount = 10000;
-
-        gOHMFake.balanceTo.whenCalledWith(amount).returns(indexedAmount);
-        sOHMFake.transferFrom.returns(true);
-
-        await staking.connect(alice).wrap(alice.address, amount);
-
-        expect(gOHMFake.mint).to.be.calledWith(alice.address, indexedAmount);
-        expect(sOHMFake.transferFrom).to.be.calledWith(alice.address, staking.address, amount);
-      });
-    });
-
-    describe("unwrap", () => {
-      it("converts gOHM into sOHM", async () => {
-        let amount = 1000;
-        let indexedAmount = 10000;
-
-        gOHMFake.balanceFrom.whenCalledWith(indexedAmount).returns(amount);
-        sOHMFake.transfer.returns(true);
-
-        await staking.connect(alice).unwrap(alice.address, indexedAmount);
-
-        expect(gOHMFake.burn).to.be.calledWith(alice.address, indexedAmount);
-        expect(sOHMFake.transfer).to.be.calledWith(alice.address, amount);
-      });
-    });
-
-    describe("rebase", () => {
-      it("does nothing if the block is before the epoch end block", async () => {
-        let currentBlock = await ethers.provider.send("eth_blockNumber", []);
-        let epoch = await staking.epoch();
-        expect(BigNumber.from(currentBlock)).to.be.lt(BigNumber.from(epoch.endBlock));
-
-        await staking.connect(alice).rebase();
-      });
-
-      it("increments epoch number and calls rebase ", async () => {
-        let currentBlock = await ethers.provider.send("eth_blockNumber", []);
-
-        await deployStaking(currentBlock);
-
-        let epoch = await staking.epoch();
-        expect(BigNumber.from(currentBlock)).to.equal(BigNumber.from(epoch.endBlock));
-
-        await staking.connect(alice).rebase();
-
-        let nextEpoch = await staking.epoch();
-        expect(BigNumber.from(nextEpoch.number)).to.equal(BigNumber.from(epoch.number).add(1));
-        expect(BigNumber.from(nextEpoch.endBlock)).to.equal(BigNumber.from(currentBlock).add(EPOCH_LENGTH));
-      });
-
-      it("when the OHM balance of the staking contract equals sOHM supply, distribute zero", async () => {
-        let currentBlock = await ethers.provider.send("eth_blockNumber", []);
-        await deployStaking(currentBlock);
-        let epoch = await staking.epoch();
-        expect(BigNumber.from(currentBlock)).to.equal(BigNumber.from(epoch.endBlock));
-
-        ohmFake.balanceOf.whenCalledWith(staking.address).returns(10);
-        sOHMFake.circulatingSupply.returns(10);
-        await staking.connect(alice).rebase();
-
-        let nextEpoch = await staking.epoch();
-        expect(BigNumber.from(nextEpoch.distribute)).to.equal(0);
-      });
-
-      it("will plan to distribute the difference between staked and total supply", async () => {
-        let currentBlock = await ethers.provider.send("eth_blockNumber", []);
-        await deployStaking(currentBlock);
-        let epoch = await staking.epoch();
-        expect(BigNumber.from(currentBlock)).to.equal(BigNumber.from(epoch.endBlock));
-
-        ohmFake.balanceOf.whenCalledWith(staking.address).returns(10);
-        sOHMFake.circulatingSupply.returns(5);
-        await staking.connect(alice).rebase();
->>>>>>> 16043763
 
                 sOHMFake.balanceForGons.whenCalledWith(0).returns(0);
                 expect(await staking.supplyInWarmup()).to.equal(0);
