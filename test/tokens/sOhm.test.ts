import { SignerWithAddress } from "@nomiclabs/hardhat-ethers/dist/src/signers";
import { expect } from "chai";
import { ethers } from "hardhat";
import { FakeContract, smock } from '@defi-wonderland/smock'

import {
  IStaking,
  IERC20,
  IgOHM,
  OlympusERC20Token,
  OlympusERC20Token__factory,
  SOlympus,
  SOlympus__factory,
  GOHM,
  GOHM__factory,
  OlympusStaking,
  OlympusStaking__factory,
<<<<<<< HEAD
  OlympusAuthority__factory,
  OlympusAuthority
=======
  OlympusTreasury,
  OlympusTreasury__factory,
  ITreasury,
>>>>>>> 463a457a
} from '../../types';

const TOTAL_GONS = 5000000000000000;
const ZERO_ADDRESS = ethers.utils.getAddress("0x0000000000000000000000000000000000000000");

describe("sOhm", () => {
  let initializer: SignerWithAddress;
  let treasury: SignerWithAddress;
  let alice: SignerWithAddress;
  let bob: SignerWithAddress;
  let ohm: OlympusERC20Token;
  let sOhm: SOlympus;
  let gOhmFake: FakeContract<GOHM>;
  let stakingFake: FakeContract<IStaking>;
  let treasuryFake: FakeContract<ITreasury>;

  beforeEach(async () => {
    [initializer, alice, bob] = await ethers.getSigners();
    stakingFake = await smock.fake<IStaking>('IStaking');
    treasuryFake = await smock.fake<ITreasury>('ITreasury');
    gOhmFake = await smock.fake<GOHM>('gOHM');


    const Authority = await ethers.getContractFactory("OlympusAuthority");
    const authority = await (new OlympusAuthority__factory(initializer)).deploy(initializer.address, initializer.address, initializer.address, initializer.address);
    ohm = await (new OlympusERC20Token__factory(initializer)).deploy(authority.address);
    sOhm = await (new SOlympus__factory(initializer)).deploy();
  });

  it("is constructed correctly", async () => {
    expect(await sOhm.name()).to.equal("Staked OHM");
    expect(await sOhm.symbol()).to.equal("sOHM");
    expect(await sOhm.decimals()).to.equal(9);
  });

  describe("initialization", () => {
    describe("setIndex", () => {
      it("sets the index", async () => {
        await sOhm.connect(initializer).setIndex(3);
        expect(await sOhm.index()).to.equal(3);
      });

      it("must be done by the initializer", async () => {
        await expect(sOhm.connect(alice).setIndex(3)).to.be.reverted;
      });

      it("cannot update the index if already set", async () => {
        await sOhm.connect(initializer).setIndex(3);
        await expect(sOhm.connect(initializer).setIndex(3)).to.be.reverted;
      });
    });

    describe("setgOHM", () => {
      it("sets gOhmFake", async () => {
        await sOhm.connect(initializer).setgOHM(gOhmFake.address);
        expect(await sOhm.gOHM()).to.equal(gOhmFake.address);
      });

      it("must be done by the initializer", async () => {
        await expect(sOhm.connect(alice).setgOHM(gOhmFake.address)).to.be.reverted;
      });

      it("won't set gOhmFake to 0 address", async () => {
        await expect(sOhm.connect(initializer).setgOHM(ZERO_ADDRESS)).to.be.reverted;
      });
    });

    describe("initialize", () => {
      it("assigns TOTAL_GONS to the stakingFake contract's balance", async () => {
        await sOhm.connect(initializer).initialize(stakingFake.address, treasuryFake.address);
        expect(await sOhm.balanceOf(stakingFake.address)).to.equal(TOTAL_GONS);
      });

      it("emits Transfer event", async () => {
        await expect(sOhm.connect(initializer).initialize(stakingFake.address, treasuryFake.address)).
          to.emit(sOhm, "Transfer").withArgs(ZERO_ADDRESS, stakingFake.address, TOTAL_GONS);
      });

      it("emits LogStakingContractUpdated event", async () => {
        await expect(sOhm.connect(initializer).initialize(stakingFake.address, treasuryFake.address)).
          to.emit(sOhm, "LogStakingContractUpdated").withArgs(stakingFake.address);
      });

      it("unsets the initializer, so it cannot be called again", async () => {
        await sOhm.connect(initializer).initialize(stakingFake.address, treasuryFake.address);
        await expect(sOhm.connect(initializer).initialize(stakingFake.address, treasuryFake.address)).to.be.reverted;
      });
    });
  });

  describe("post-initialization", () => {
    beforeEach(async () => {
      await sOhm.connect(initializer).setIndex(1);
      await sOhm.connect(initializer).setgOHM(gOhmFake.address);
      await sOhm.connect(initializer).initialize(stakingFake.address, treasuryFake.address);
    });

    describe("approve", () => {
      it("sets the allowed value between sender and spender", async () => {
        await sOhm.connect(alice).approve(bob.address, 10);
        expect(await sOhm.allowance(alice.address, bob.address)).to.equal(10);
      });

      it("emits an Approval event", async () => {
        await expect(await sOhm.connect(alice).approve(bob.address, 10)).
          to.emit(sOhm, "Approval").withArgs(alice.address, bob.address, 10);
      });
    });

    describe("increaseAllowance", () => {
      it("increases the allowance between sender and spender", async () => {
        await sOhm.connect(alice).approve(bob.address, 10);
        await sOhm.connect(alice).increaseAllowance(bob.address, 4);

        expect(await sOhm.allowance(alice.address, bob.address)).to.equal(14);
      });

      it("emits an Approval event", async () => {
        await sOhm.connect(alice).approve(bob.address, 10);
        await expect(await sOhm.connect(alice).increaseAllowance(bob.address, 4)).
          to.emit(sOhm, "Approval").withArgs(alice.address, bob.address, 14);
      });
    });

    describe("decreaseAllowance", () => {
      it("decreases the allowance between sender and spender", async () => {
        await sOhm.connect(alice).approve(bob.address, 10);
        await sOhm.connect(alice).decreaseAllowance(bob.address, 4);

        expect(await sOhm.allowance(alice.address, bob.address)).to.equal(6);
      });

      it("will not make the value negative", async () => {
        await sOhm.connect(alice).approve(bob.address, 10);
        await sOhm.connect(alice).decreaseAllowance(bob.address, 11);

        expect(await sOhm.allowance(alice.address, bob.address)).to.equal(0);
      });

      it("emits an Approval event", async () => {
        await sOhm.connect(alice).approve(bob.address, 10);
        await expect(await sOhm.connect(alice).decreaseAllowance(bob.address, 4)).
          to.emit(sOhm, "Approval").withArgs(alice.address, bob.address, 6);
      });
    });

    describe("circulatingSupply", () => {
      it("is zero when all owned by stakingFake contract", async () => {
        await stakingFake.supplyInWarmup.returns(0);
        await gOhmFake.totalSupply.returns(0);
        await gOhmFake.balanceFrom.returns(0);

        const totalSupply = await sOhm.circulatingSupply();
        expect(totalSupply).to.equal(0);
      });

      it("includes all supply owned by gOhmFake", async () => {
        await stakingFake.supplyInWarmup.returns(0);
        await gOhmFake.totalSupply.returns(10);
        await gOhmFake.balanceFrom.returns(10);

        const totalSupply = await sOhm.circulatingSupply();
        expect(totalSupply).to.equal(10);
      });


      it("includes all supply in warmup in stakingFake contract", async () => {
        await stakingFake.supplyInWarmup.returns(50);
        await gOhmFake.totalSupply.returns(0);
        await gOhmFake.balanceFrom.returns(0);

        const totalSupply = await sOhm.circulatingSupply();
        expect(totalSupply).to.equal(50);
      });
    });
  });
});<|MERGE_RESOLUTION|>--- conflicted
+++ resolved
@@ -12,17 +12,8 @@
   SOlympus,
   SOlympus__factory,
   GOHM,
-  GOHM__factory,
-  OlympusStaking,
-  OlympusStaking__factory,
-<<<<<<< HEAD
   OlympusAuthority__factory,
-  OlympusAuthority
-=======
-  OlympusTreasury,
-  OlympusTreasury__factory,
   ITreasury,
->>>>>>> 463a457a
 } from '../../types';
 
 const TOTAL_GONS = 5000000000000000;
@@ -45,8 +36,6 @@
     treasuryFake = await smock.fake<ITreasury>('ITreasury');
     gOhmFake = await smock.fake<GOHM>('gOHM');
 
-
-    const Authority = await ethers.getContractFactory("OlympusAuthority");
     const authority = await (new OlympusAuthority__factory(initializer)).deploy(initializer.address, initializer.address, initializer.address, initializer.address);
     ohm = await (new OlympusERC20Token__factory(initializer)).deploy(authority.address);
     sOhm = await (new SOlympus__factory(initializer)).deploy();
