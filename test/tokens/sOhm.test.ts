--- conflicted
+++ resolved
@@ -84,40 +84,23 @@
 
     describe("initialize", () => {
       it("assigns TOTAL_GONS to the stakingFake contract's balance", async () => {
-<<<<<<< HEAD
         await sOhm.connect(initializer).initialize(stakingFake.address, treasuryFake.address);
-=======
-        await sOhm.connect(initializer).initialize(stakingFake.address, treasury.address);
->>>>>>> 2977cce7
         expect(await sOhm.balanceOf(stakingFake.address)).to.equal(TOTAL_GONS);
       });
 
       it("emits Transfer event", async () => {
-<<<<<<< HEAD
         await expect(sOhm.connect(initializer).initialize(stakingFake.address, treasuryFake.address)).
-=======
-        await expect(sOhm.connect(initializer).initialize(stakingFake.address, treasury.address)).
->>>>>>> 2977cce7
           to.emit(sOhm, "Transfer").withArgs(ZERO_ADDRESS, stakingFake.address, TOTAL_GONS);
       });
 
       it("emits LogStakingContractUpdated event", async () => {
-<<<<<<< HEAD
         await expect(sOhm.connect(initializer).initialize(stakingFake.address, treasuryFake.address)).
-=======
-        await expect(sOhm.connect(initializer).initialize(stakingFake.address, treasury.address)).
->>>>>>> 2977cce7
           to.emit(sOhm, "LogStakingContractUpdated").withArgs(stakingFake.address);
       });
 
       it("unsets the initializer, so it cannot be called again", async () => {
-<<<<<<< HEAD
         await sOhm.connect(initializer).initialize(stakingFake.address, treasuryFake.address);
         await expect(sOhm.connect(initializer).initialize(stakingFake.address, treasuryFake.address)).to.be.reverted;
-=======
-        await sOhm.connect(initializer).initialize(stakingFake.address, treasury.address);
-        await expect(sOhm.connect(initializer).initialize(stakingFake.address, treasury.address)).to.be.reverted;
->>>>>>> 2977cce7
       });
     });
   });
@@ -126,11 +109,7 @@
     beforeEach(async () => {
       await sOhm.connect(initializer).setIndex(1);
       await sOhm.connect(initializer).setgOHM(gOhmFake.address);
-<<<<<<< HEAD
       await sOhm.connect(initializer).initialize(stakingFake.address, treasuryFake.address);
-=======
-      await sOhm.connect(initializer).initialize(stakingFake.address, treasury.address);
->>>>>>> 2977cce7
     });
 
     describe("approve", () => {
