--- conflicted
+++ resolved
@@ -1,80 +1,41 @@
 // SPDX-License-Identifier: AGPL-3.0-or-later
 pragma solidity ^0.7.5;
+
+import "./libraries/SafeERC20.sol";
+import "./libraries/SafeMath.sol";
 
 import {ITreasury} from "./interfaces/OlympusV2Interface.sol";
 import {IDistributor} from "./interfaces/OlympusV2Interface.sol";
 
-import "./libraries/SafeERC20.sol";
-import "./libraries/SafeMath.sol";
-
-<<<<<<< HEAD
 import "./types/OlympusAccessControlled.sol";
 
-contract Distributor is OlympusAccessControlled, IDistributor {
-  
-  /* ========== DEPENDENCIES ========== */
-=======
-import "./interfaces/IERC20.sol";
-import "./interfaces/ITreasury.sol";
-import "./interfaces/IDistributor.sol";
-
-import "./types/Governable.sol";
-import "./types/Guardable.sol";
-
-contract Distributor is IDistributor, Governable, Guardable {
+contract Distributor is IDistributor, OlympusAccessControlled {
 
     /* ========== DEPENDENCIES ========== */
->>>>>>> 16043763
 
-  using SafeMath for uint256;
-  using SafeERC20 for IERC20;
+    using SafeMath for uint256;
+    using SafeERC20 for IERC20;
 
-  /* ====== VARIABLES ====== */
+    /* ====== VARIABLES ====== */
 
-<<<<<<< HEAD
-  IERC20 immutable OHM;
-  ITreasury immutable treasury;
-  address immutable staking;
-=======
     IERC20 private immutable ohm;
     ITreasury private immutable treasury;
     address private immutable staking;
->>>>>>> 16043763
 
-  Info[] public info;
+    mapping(uint256 => Adjust) public adjustments;
 
-<<<<<<< HEAD
-  mapping(uint256 => Adjust) public adjustments;
-=======
-    uint private immutable rateDenominator = 1_000_000;
+    uint256 private immutable rateDenominator = 1_000_000;
 
-    /* ====== STRUCTS ====== */
->>>>>>> 16043763
+    Info[] public info;
 
-  /* ====== CONSTRUCTOR ====== */
-
-<<<<<<< HEAD
-  constructor(
-    address _treasury,
-    address _ohm,
-    address _staking, 
-    IOlympusAuthority _authority
-  ) OlympusAccessControlled(_authority) {
-    require(_treasury != address(0));
-    treasury = ITreasury(_treasury);
-    require(_ohm != address(0));
-    OHM = IERC20(_ohm);
-    require(_staking != address(0));
-    staking = _staking;
-  }
-=======
     /* ====== CONSTRUCTOR ====== */
 
     constructor(
         address _treasury,
         address _ohm,
-        address _staking
-    ) {
+        address _staking, 
+        address _authority
+    ) OlympusAccessControlled(IOlympusAuthority(_authority)) {
         require(_treasury != address(0), "Zero address: Treasury");
         treasury = ITreasury(_treasury);
         require(_ohm != address(0), "Zero address: OHM");
@@ -82,64 +43,56 @@
         require(_staking != address(0), "Zero address: Staking");
         staking = _staking;
     }
->>>>>>> 16043763
 
-  /* ====== public override FUNCTIONS ====== */
+    /* ====== PUBLIC FUNCTIONS ====== */
 
-<<<<<<< HEAD
-  /**
-    @notice send epoch reward to staking contract
-   */
-  function distribute() external override {
-    require(msg.sender == staking, "Only staking");
-=======
     /**
         @notice send epoch reward to staking contract
      */
     function distribute() external override {
         require(msg.sender == staking, "Only staking");
->>>>>>> 16043763
 
-    // distribute rewards to each recipient
-    for (uint256 i = 0; i < info.length; i++) {
-      if (info[i].rate > 0) {
-        treasury.mint(info[i].recipient, nextRewardAt(info[i].rate)); // mint and send from treasury
-        adjust(i); // check for adjustment
-      }
+        // distribute rewards to each recipient
+        for (uint256 i = 0; i < info.length; i++) {
+            if (info[i].rate > 0) {
+                treasury.mint(info[i].recipient, nextRewardAt(info[i].rate)); // mint and send from treasury
+                adjust(i); // check for adjustment
+            }
+        }
     }
-  }
 
-  /* ====== INTERNAL FUNCTIONS ====== */
+    /* ====== INTERNAL FUNCTIONS ====== */
 
-  /**
-    @notice increment reward rate for collector
-   */
-  function adjust(uint256 _index) internal {
-    Adjust memory adjustment = adjustments[_index];
-    if (adjustment.rate != 0) {
-      if (adjustment.add) {
-        // if rate should increase
-        info[_index].rate = info[_index].rate.add(adjustment.rate); // raise rate
-        if (info[_index].rate >= adjustment.target) {
-          // if target met
-          adjustments[_index].rate = 0; // turn off adjustment
+    /**
+        @notice increment reward rate for collector
+     */
+    function adjust(uint256 _index) internal {
+        Adjust memory adjustment = adjustments[_index];
+        if (adjustment.rate != 0) {
+            if (adjustment.add) {
+                // if rate should increase
+                info[_index].rate = info[_index].rate.add(adjustment.rate); // raise rate
+                if (info[_index].rate >= adjustment.target) {
+                    // if target met
+                    adjustments[_index].rate = 0; // turn off adjustment
+                }
+            } else {
+                // if rate should decrease
+                info[_index].rate = info[_index].rate.sub(adjustment.rate); // lower rate
+                if (info[_index].rate <= adjustment.target) {
+                    // if target met
+                    adjustments[_index].rate = 0; // turn off adjustment
+                }
+            }
         }
-<<<<<<< HEAD
-      } else {
-        // if rate should decrease
-        info[_index].rate = info[_index].rate.sub(adjustment.rate); // lower rate
-        if (info[_index].rate <= adjustment.target) {
-          // if target met
-          adjustments[_index].rate = 0; // turn off adjustment
-=======
     }
 
     /* ====== VIEW FUNCTIONS ====== */
 
     /**
         @notice view function for next reward at given rate
-        @param _rate uint
-        @return uint
+        @param _rate uint256
+        @return uint256
      */
     function nextRewardAt(uint256 _rate) public view override returns (uint256) {
         return ohm.totalSupply().mul(_rate).div(rateDenominator);
@@ -148,7 +101,7 @@
     /**
         @notice view function for next reward for specified address
         @param _recipient address
-        @return uint
+        @return uint256
      */
     function nextRewardFor(address _recipient) public view override returns (uint256) {
         uint256 reward;
@@ -156,100 +109,16 @@
             if (info[i].recipient == _recipient) {
                 reward = reward.add(nextRewardAt(info[i].rate));
             }
->>>>>>> 16043763
         }
-      }
+        return reward;
     }
-<<<<<<< HEAD
-  }
-
-  /* ====== VIEW FUNCTIONS ====== */
-
-  /**
-    @notice view function for next reward at given rate
-    @param _rate uint256
-    @return uint256
-   */
-  function nextRewardAt(uint256 _rate) public override view returns (uint256) {
-    return OHM.totalSupply().mul(_rate).div(1000000);
-  }
-
-  /**
-    @notice view function for next reward for specified address
-    @param _recipient address
-    @return uint256
-   */
-  function nextRewardFor(address _recipient) public override view returns (uint256) {
-    uint256 reward;
-    for (uint256 i = 0; i < info.length; i++) {
-      if (info[i].recipient == _recipient) {
-        reward = nextRewardAt(info[i].rate);
-      }
-    }
-    return reward;
-  }
-
-  /* ====== POLICY FUNCTIONS ====== */
-
-  /**
-    @notice adds recipient for distributions
-    @param _recipient address
-    @param _rewardRate uint256
-   */
-  function addRecipient(address _recipient, uint256 _rewardRate) external override onlyGovernor {
-    require(_recipient != address(0));
-    info.push(Info({recipient: _recipient, rate: _rewardRate}));
-  }
-
-  /**
-    @notice removes recipient for distributions
-    @param _index uint256
-    @param _recipient address
-   */
-  function removeRecipient(uint256 _index, address _recipient) external override {
-    require(
-      msg.sender == authority.governor() || 
-      msg.sender == authority.guardian(), 
-      "Caller is not governor or guardian"
-    );
-    require(_recipient == info[_index].recipient);
-    info[_index].recipient = address(0);
-    info[_index].rate = 0;
-  }
-
-  /**
-    @notice set adjustment info for a collector's reward rate
-    @param _index uint256
-    @param _add bool
-    @param _rate uint256
-    @param _target uint256
-   */
-  function setAdjustment(
-    uint256 _index,
-    bool _add,
-    uint256 _rate,
-    uint256 _target
-  ) external override {
-    require(
-      msg.sender == authority.governor() || 
-      msg.sender == authority.guardian(), 
-      "Caller is not governor or guardian"
-    );
-
-    if (msg.sender == authority.guardian()) {
-      require(_rate <= info[_index].rate.mul(25).div(1000), "Limiter: cannot adjust by >2.5%");
-    }
-
-    adjustments[_index] = Adjust({add: _add, rate: _rate, target: _target});
-  }
-=======
 
     /* ====== POLICY FUNCTIONS ====== */
 
     /**
         @notice adds recipient for distributions
         @param _recipient address
-        @param _rewardRate uint
+        @param _rewardRate uint256
      */
     function addRecipient(address _recipient, uint256 _rewardRate) external override onlyGovernor {
         require(_recipient != address(0), "Zero address: Recipient");
@@ -259,10 +128,10 @@
 
     /**
         @notice removes recipient for distributions
-        @param _index uint
+        @param _index uint256
      */
     function removeRecipient(uint256 _index) external override {
-        require(msg.sender == governor() || msg.sender == guardian(), "Caller is not governor or guardian");
+        require(msg.sender == authority.governor() || msg.sender == authority.guardian(), "Caller is not governor or guardian");
         require(info[_index].recipient != address(0), "Recipient does not exist");
         info[_index].recipient = address(0);
         info[_index].rate = 0;
@@ -270,10 +139,10 @@
 
     /**
         @notice set adjustment info for a collector's reward rate
-        @param _index uint
+        @param _index uint256
         @param _add bool
-        @param _rate uint
-        @param _target uint
+        @param _rate uint256
+        @param _target uint256
      */
     function setAdjustment(
         uint256 _index,
@@ -281,10 +150,10 @@
         uint256 _rate,
         uint256 _target
     ) external override {
-        require(msg.sender == governor() || msg.sender == guardian(), "Caller is not governor or guardian");
+        require(msg.sender == authority.governor() || msg.sender == authority.guardian(), "Caller is not governor or guardian");
         require(info[_index].recipient != address(0), "Recipient does not exist");
 
-        if (msg.sender == guardian()) {
+        if (msg.sender == authority.guardian()) {
             require(_rate <= info[_index].rate.mul(25).div(1000), "Limiter: cannot adjust by >2.5%");
         }
 
@@ -298,5 +167,4 @@
             target: _target
         });
     }
->>>>>>> 16043763
 }