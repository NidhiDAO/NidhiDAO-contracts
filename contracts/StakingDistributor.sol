// SPDX-License-Identifier: AGPL-3.0-or-later
pragma solidity ^0.7.5;

import "./libraries/SafeERC20.sol";
import "./libraries/SafeMath.sol";

import {ITreasury} from "./interfaces/OlympusV2Interface.sol";
import {IDistributor} from "./interfaces/OlympusV2Interface.sol";

import "./types/OlympusAccessControlled.sol";

<<<<<<< HEAD
contract Distributor is IDistributor, OlympusAccessControlled {

=======
contract Distributor is IDistributor, Governable, Guardable {
>>>>>>> d6726421
    /* ========== DEPENDENCIES ========== */

    using SafeMath for uint256;
    using SafeERC20 for IERC20;

    /* ====== VARIABLES ====== */

    IERC20 private immutable ohm;
    ITreasury private immutable treasury;
    address private immutable staking;

    mapping(uint256 => Adjust) public adjustments;

    uint256 private immutable rateDenominator = 1_000_000;

    Info[] public info;

    /* ====== CONSTRUCTOR ====== */

    constructor(
        address _treasury,
        address _ohm,
        address _staking, 
        address _authority
    ) OlympusAccessControlled(IOlympusAuthority(_authority)) {
        require(_treasury != address(0), "Zero address: Treasury");
        treasury = ITreasury(_treasury);
        require(_ohm != address(0), "Zero address: OHM");
        ohm = IERC20(_ohm);
        require(_staking != address(0), "Zero address: Staking");
        staking = _staking;
    }

    /* ====== PUBLIC FUNCTIONS ====== */

    /**
        @notice send epoch reward to staking contract
     */
    function distribute() external override {
        require(msg.sender == staking, "Only staking");

        // distribute rewards to each recipient
        for (uint256 i = 0; i < info.length; i++) {
            if (info[i].rate > 0) {
                treasury.mint(info[i].recipient, nextRewardAt(info[i].rate)); // mint and send from treasury
                adjust(i); // check for adjustment
            }
        }
    }

    /* ====== INTERNAL FUNCTIONS ====== */

    /**
        @notice increment reward rate for collector
     */
    function adjust(uint256 _index) internal {
        Adjust memory adjustment = adjustments[_index];
        if (adjustment.rate != 0) {
            if (adjustment.add) {
                // if rate should increase
                info[_index].rate = info[_index].rate.add(adjustment.rate); // raise rate
                if (info[_index].rate >= adjustment.target) {
                    // if target met
                    adjustments[_index].rate = 0; // turn off adjustment
                }
            } else {
                // if rate should decrease
                info[_index].rate = info[_index].rate.sub(adjustment.rate); // lower rate
                if (info[_index].rate <= adjustment.target) {
                    // if target met
                    adjustments[_index].rate = 0; // turn off adjustment
                }
            }
        }
    }

    /* ====== VIEW FUNCTIONS ====== */

    /**
        @notice view function for next reward at given rate
        @param _rate uint256
        @return uint256
     */
    function nextRewardAt(uint256 _rate) public view override returns (uint256) {
        return ohm.totalSupply().mul(_rate).div(rateDenominator);
    }

    /**
        @notice view function for next reward for specified address
        @param _recipient address
        @return uint256
     */
    function nextRewardFor(address _recipient) public view override returns (uint256) {
        uint256 reward;
        for (uint256 i = 0; i < info.length; i++) {
            if (info[i].recipient == _recipient) {
                reward = reward.add(nextRewardAt(info[i].rate));
            }
        }
        return reward;
    }

    /* ====== POLICY FUNCTIONS ====== */

    /**
        @notice adds recipient for distributions
        @param _recipient address
        @param _rewardRate uint256
     */
    function addRecipient(address _recipient, uint256 _rewardRate) external override onlyGovernor {
        require(_recipient != address(0), "Zero address: Recipient");
        require(_rewardRate <= rateDenominator, "Rate cannot exceed denominator");
        info.push(Info({recipient: _recipient, rate: _rewardRate}));
    }

    /**
        @notice removes recipient for distributions
        @param _index uint256
     */
    function removeRecipient(uint256 _index) external override {
        require(msg.sender == authority.governor() || msg.sender == authority.guardian(), "Caller is not governor or guardian");
        require(info[_index].recipient != address(0), "Recipient does not exist");
        info[_index].recipient = address(0);
        info[_index].rate = 0;
    }

    /**
        @notice set adjustment info for a collector's reward rate
        @param _index uint256
        @param _add bool
        @param _rate uint256
        @param _target uint256
     */
    function setAdjustment(
        uint256 _index,
        bool _add,
        uint256 _rate,
        uint256 _target
    ) external override {
        require(msg.sender == authority.governor() || msg.sender == authority.guardian(), "Caller is not governor or guardian");
        require(info[_index].recipient != address(0), "Recipient does not exist");

        if (msg.sender == authority.guardian()) {
            require(_rate <= info[_index].rate.mul(25).div(1000), "Limiter: cannot adjust by >2.5%");
        }

        if (!_add) {
            require(_rate <= info[_index].rate, "Cannot decrease rate by more than it already is");
        }

        adjustments[_index] = Adjust({add: _add, rate: _rate, target: _target});
    }
}<|MERGE_RESOLUTION|>--- conflicted
+++ resolved
@@ -1,20 +1,16 @@
 // SPDX-License-Identifier: AGPL-3.0-or-later
 pragma solidity ^0.7.5;
+
+import {ITreasury} from "./interfaces/OlympusV2Interface.sol";
+import {IDistributor} from "./interfaces/OlympusV2Interface.sol";
 
 import "./libraries/SafeERC20.sol";
 import "./libraries/SafeMath.sol";
 
-import {ITreasury} from "./interfaces/OlympusV2Interface.sol";
-import {IDistributor} from "./interfaces/OlympusV2Interface.sol";
-
 import "./types/OlympusAccessControlled.sol";
 
-<<<<<<< HEAD
 contract Distributor is IDistributor, OlympusAccessControlled {
 
-=======
-contract Distributor is IDistributor, Governable, Guardable {
->>>>>>> d6726421
     /* ========== DEPENDENCIES ========== */
 
     using SafeMath for uint256;
@@ -135,7 +131,11 @@
         @param _index uint256
      */
     function removeRecipient(uint256 _index) external override {
-        require(msg.sender == authority.governor() || msg.sender == authority.guardian(), "Caller is not governor or guardian");
+        require(
+            msg.sender == authority.governor() || 
+            msg.sender == authority.guardian(), 
+            "Caller is not governor or guardian"
+        );
         require(info[_index].recipient != address(0), "Recipient does not exist");
         info[_index].recipient = address(0);
         info[_index].rate = 0;
@@ -154,7 +154,11 @@
         uint256 _rate,
         uint256 _target
     ) external override {
-        require(msg.sender == authority.governor() || msg.sender == authority.guardian(), "Caller is not governor or guardian");
+        require(
+            msg.sender == authority.governor() || 
+            msg.sender == authority.guardian(), 
+            "Caller is not governor or guardian"
+        );
         require(info[_index].recipient != address(0), "Recipient does not exist");
 
         if (msg.sender == authority.guardian()) {
