// SPDX-License-Identifier: AGPL-3.0-or-later
pragma solidity ^0.7.5;

import {IOHM} from "./interfaces/OlympusV2Interface.sol";
import {ITreasury} from "./interfaces/OlympusV2Interface.sol";
import {IBondingCalculator} from "./interfaces/OlympusV2Interface.sol";

import "./interfaces/IERC20Metadata.sol";
<<<<<<< HEAD
=======
import "./interfaces/IOHM.sol";
import "./interfaces/IBondingCalculator.sol";
import "./interfaces/ITreasury.sol";
>>>>>>> 16043763

import "./libraries/SafeMath.sol";
import "./libraries/SafeERC20.sol";

import "./types/OlympusAccessControlled.sol";

contract OlympusTreasury is OlympusAccessControlled, ITreasury {
    /* ========== DEPENDENCIES ========== */

    using SafeMath for uint256;
    using SafeERC20 for IERC20;

    /* ========== EVENTS ========== */

    event Deposit(address indexed token, uint256 amount, uint256 value);
    event Withdrawal(address indexed token, uint256 amount, uint256 value);
    event CreateDebt(address indexed debtor, address indexed token, uint256 amount, uint256 value);
    event RepayDebt(address indexed debtor, address indexed token, uint256 amount, uint256 value);
    event ReservesManaged(address indexed token, uint256 amount);
    event ReservesAudited(uint256 indexed totalReserves);
    event Minted(address indexed caller, address indexed recipient, uint256 amount);
    event PermissionQueued(STATUS indexed status, address queued);
    event Permissioned(address addr, STATUS indexed status, bool result);

    /* ========== DATA STRUCTURES ========== */

    enum STATUS {
        RESERVEDEPOSITOR,
        RESERVESPENDER,
        RESERVETOKEN,
        RESERVEMANAGER,
        LIQUIDITYDEPOSITOR,
        LIQUIDITYTOKEN,
        LIQUIDITYMANAGER,
        DEBTOR,
        REWARDMANAGER,
        SOHM
    }

    struct Queue {
        STATUS managing;
        address toPermit;
        address calculator;
        uint256 timelockEnd;
        bool nullify;
        bool executed;
    }

    /* ========== STATE VARIABLES ========== */

<<<<<<< HEAD
    IOHM immutable OHM;
=======
    IOHM public immutable OHM;
>>>>>>> 16043763
    IERC20 public sOHM;

    mapping(STATUS => address[]) public registry;
    mapping(STATUS => mapping(address => bool)) public permissions;
    mapping(address => address) public bondCalculator;

    mapping(address => uint256) public debtorBalance;

    uint256 public totalReserves;
    uint256 public totalDebt;

    Queue[] public permissionQueue;
    uint256 public immutable blocksNeededForQueue;

    bool public onChainGoverned;
    uint256 public onChainGovernanceTimelock;

    /* ========== CONSTRUCTOR ========== */

<<<<<<< HEAD
    constructor(address _OHM, uint256 _timelock, address _authority) OlympusAccessControlled(IOlympusAuthority(_authority)) {
        require(_OHM != address(0));
        OHM = IOHM(_OHM);
=======
    constructor(address _ohm, uint256 _timelock) {
        require(_ohm != address(0), "Zero address: OHM");
        OHM = IOHM(_ohm);
>>>>>>> 16043763

        blocksNeededForQueue = _timelock;
    }

    /* ========== MUTATIVE FUNCTIONS ========== */

    /**
        @notice allow approved address to deposit an asset for OHM
        @param _amount uint256
        @param _token address
        @param _profit uint256
        @return send_ uint256
     */
    function deposit(
        uint256 _amount,
        address _token,
        uint256 _profit
    ) external override returns (uint256 send_) {
        if (permissions[STATUS.RESERVETOKEN][_token]) {
            require(permissions[STATUS.RESERVEDEPOSITOR][msg.sender], "Not approved");
        } else if (permissions[STATUS.LIQUIDITYTOKEN][_token]) {
            require(permissions[STATUS.LIQUIDITYDEPOSITOR][msg.sender], "Not approved");
        } else {
            revert( "neither reserve nor liquidity token");
        }

        IERC20(_token).safeTransferFrom(msg.sender, address(this), _amount);

        uint256 value = tokenValue(_token, _amount);
        // mint OHM needed and store amount of rewards for distribution
        send_ = value.sub(_profit);
        OHM.mint(msg.sender, send_);

        totalReserves = totalReserves.add(value);

        emit Deposit(_token, _amount, value);
    }

    /**
        @notice allow approved address to burn OHM for reserves
        @param _amount uint256
        @param _token address
     */
    function withdraw(uint256 _amount, address _token) external override {
        require(permissions[STATUS.RESERVETOKEN][_token], "Not accepted"); // Only reserves can be used for redemptions
        require(permissions[STATUS.RESERVESPENDER][msg.sender], "Not approved");

        uint256 value = tokenValue(_token, _amount);
        OHM.burnFrom(msg.sender, value);

        totalReserves = totalReserves.sub(value);

        IERC20(_token).safeTransfer(msg.sender, _amount);

        emit Withdrawal(_token, _amount, value);
    }

    /**
        @notice allow approved address to borrow reserves
        @param _amount uint256
        @param _token address
     */
    function incurDebt(uint256 _amount, address _token) external override {
        require(permissions[STATUS.DEBTOR][msg.sender], "Not approved");
        require(permissions[STATUS.RESERVETOKEN][_token], "Not accepted");

        uint256 value = tokenValue(_token, _amount);
        require(value != 0);

        uint256 availableDebt = sOHM.balanceOf(msg.sender).sub(debtorBalance[msg.sender]);
        require(value <= availableDebt, "Exceeds debt limit");

        debtorBalance[msg.sender] = debtorBalance[msg.sender].add(value);
        totalDebt = totalDebt.add(value);

        totalReserves = totalReserves.sub(value);

        IERC20(_token).safeTransfer(msg.sender, _amount);

        emit CreateDebt(msg.sender, _token, _amount, value);
    }

    /**
        @notice allow approved address to repay borrowed reserves with reserves
        @param _amount uint256
        @param _token address
     */
    function repayDebtWithReserve(uint256 _amount, address _token) external override {
        require(permissions[STATUS.DEBTOR][msg.sender], "Not approved");
        require(permissions[STATUS.RESERVETOKEN][_token], "Not accepted");

        IERC20(_token).safeTransferFrom(msg.sender, address(this), _amount);

        uint256 value = tokenValue(_token, _amount);
        debtorBalance[msg.sender] = debtorBalance[msg.sender].sub(value);
        totalDebt = totalDebt.sub(value);

        totalReserves = totalReserves.add(value);

        emit RepayDebt(msg.sender, _token, _amount, value);
    }

    /**
        @notice allow approved address to repay borrowed reserves with OHM
        @param _amount uint256
     */
    function repayDebtWithOHM(uint256 _amount) external {
        require(permissions[STATUS.DEBTOR][msg.sender], "Not approved");

        OHM.burnFrom(msg.sender, _amount);

        debtorBalance[msg.sender] = debtorBalance[msg.sender].sub(_amount);
        totalDebt = totalDebt.sub(_amount);

        emit RepayDebt(msg.sender, address(OHM), _amount, _amount);
    }

    /**
        @notice allow approved address to withdraw assets
        @param _token address
        @param _amount uint256
     */
    function manage(address _token, uint256 _amount) external override {
        if (permissions[STATUS.LIQUIDITYTOKEN][_token]) {
            require(permissions[STATUS.LIQUIDITYMANAGER][msg.sender], "Not approved");
        } else {
            require(permissions[STATUS.RESERVEMANAGER][msg.sender], "Not approved");
        }

        uint256 value = tokenValue(_token, _amount);
        require(value <= excessReserves(), "Insufficient reserves");

        totalReserves = totalReserves.sub(value);

        IERC20(_token).safeTransfer(msg.sender, _amount);

        emit ReservesManaged(_token, _amount);
    }

    /**
        @notice mint new OHM using excess reserves
     */
    function mint(address _recipient, uint256 _amount) external override {
        require(permissions[STATUS.REWARDMANAGER][msg.sender], "Not approved");
        require(_amount <= excessReserves(), "Insufficient reserves");

        OHM.mint(_recipient, _amount);

        emit Minted(msg.sender, _recipient, _amount);
    }

    /* ========== MANAGERIAL FUNCTIONS ========== */

    /**
        @notice takes inventory of all tracked assets
        @notice always consolidate to recognized reserves before audit
     */
    function auditReserves() external onlyGovernor {
        uint256 reserves;
        address[] memory reserveToken = registry[STATUS.RESERVETOKEN];
        for (uint256 i = 0; i < reserveToken.length; i++) {
            reserves = reserves.add(tokenValue(reserveToken[i], IERC20(reserveToken[i]).balanceOf(address(this))));
        }
        address[] memory liquidityToken = registry[STATUS.LIQUIDITYTOKEN];
        for (uint256 i = 0; i < liquidityToken.length; i++) {
            reserves = reserves.add(tokenValue(liquidityToken[i], IERC20(liquidityToken[i]).balanceOf(address(this))));
        }
        totalReserves = reserves;
        emit ReservesAudited(reserves);
    }

    /**
     * @notice enable permission from queue
     * @param _status STATUS
     * @param _address address
     * @param _calculator address
     */
    function enable(
        STATUS _status,
        address _address,
        address _calculator
    ) external onlyGovernor {
        require(onChainGoverned, "OCG Not Enabled: Use queueTimelock");
        if (_status == STATUS.SOHM) {
            // 9
            sOHM = IERC20(_address);
        } else {
            registry[_status].push(_address);
            permissions[_status][_address] = true;

            if (_status == STATUS.LIQUIDITYTOKEN) {
                // 5
                bondCalculator[_address] = _calculator;
            }
        }
        emit Permissioned(_address, _status, true);
    }

    /**
     *  @notice disable permission from address
     *  @param _status STATUS
     *  @param _toDisable address
     */
    function disable(STATUS _status, address _toDisable) external onlyGovernor {
        permissions[_status][_toDisable] = false;
        emit Permissioned(_toDisable, _status, false);
    }

    /* ========== TIMELOCKED FUNCTIONS ========== */

    // functions are used prior to enabling on-chain governance

    /**
        @notice queue address to receive permission
        @param _status STATUS
        @param _address address
     */
    function queueTimelock(
        STATUS _status,
        address _address,
        address _calculator
    ) external onlyGovernor {
        require(_address != address(0));
        require(!onChainGoverned, "OCG Enabled: Use enable");

        uint256 timelock = block.number.add(blocksNeededForQueue);
        if (_status == STATUS.RESERVEMANAGER || _status == STATUS.LIQUIDITYMANAGER) {
            timelock = block.number.add(blocksNeededForQueue.mul(2));
        }

        permissionQueue.push(Queue({
            managing: _status,
            toPermit: _address,
            calculator: _calculator,
            timelockEnd: timelock,
            nullify: false,
            executed: false
        }));
        
        emit PermissionQueued(_status, _address);
    }

    /**
     *  @notice enable queued permission
     *  @param _index uint256
     */
    function execute(uint256 _index) external {
        require(!onChainGoverned);

        Queue memory info = permissionQueue[_index];

        require(!info.nullify, "Action has been nullified");
        require(!info.executed, "Action has already been executed");
        require(block.number >= info.timelockEnd, "Timelock not complete");

        if (info.managing == STATUS.SOHM) {
            // 9
            sOHM = IERC20(info.toPermit);
        } else {
            registry[info.managing].push(info.toPermit);
            permissions[info.managing][info.toPermit] = true;

            if (info.managing == STATUS.LIQUIDITYTOKEN) {
                // 5
                bondCalculator[info.toPermit] = info.calculator;
            }
        }
        permissionQueue[_index].executed = true;
        emit Permissioned(info.toPermit, info.managing, true);
    }

    /**
     * @notice cancel timelocked action
     * @param _index uint256
     */
    function nullify(uint256 _index) external onlyGovernor {
        permissionQueue[_index].nullify = true;
    }

    /**
     * @notice disables timelocked functions
     */
<<<<<<< HEAD
    function enableOnChainGovernance() external onlyGovernor {
=======
    function enableOnChainGovernance() external onlyOwner {
        require(!onChainGoverned, "OCG already enabled");
>>>>>>> 16043763
        if (onChainGovernanceTimelock != 0 && onChainGovernanceTimelock <= block.number) {
            onChainGoverned = true;
        } else {
            onChainGovernanceTimelock = block.number.add(blocksNeededForQueue.mul(7)); // 7-day timelock
        }
    }

    /* ========== VIEW FUNCTIONS ========== */

    /**
        @notice returns excess reserves not backing tokens
        @return uint256
     */
    function excessReserves() public view override returns (uint256) {
        return totalReserves.sub(OHM.totalSupply().sub(totalDebt));
    }

    /**
        @notice returns OHM valuation of asset
        @param _token address
        @param _amount uint256
        @return value_ uint256
     */
    function tokenValue(address _token, uint256 _amount) public view override returns (uint256 value_) {
        value_ = _amount.mul(10**IERC20Metadata(address(OHM)).decimals()).div(10**IERC20Metadata(_token).decimals());

        if (permissions[STATUS.LIQUIDITYTOKEN][_token]) {
            value_ = IBondingCalculator(bondCalculator[_token]).valuation(_token, _amount);
        }
    }
}<|MERGE_RESOLUTION|>--- conflicted
+++ resolved
@@ -6,12 +6,6 @@
 import {IBondingCalculator} from "./interfaces/OlympusV2Interface.sol";
 
 import "./interfaces/IERC20Metadata.sol";
-<<<<<<< HEAD
-=======
-import "./interfaces/IOHM.sol";
-import "./interfaces/IBondingCalculator.sol";
-import "./interfaces/ITreasury.sol";
->>>>>>> 16043763
 
 import "./libraries/SafeMath.sol";
 import "./libraries/SafeERC20.sol";
@@ -62,11 +56,7 @@
 
     /* ========== STATE VARIABLES ========== */
 
-<<<<<<< HEAD
-    IOHM immutable OHM;
-=======
     IOHM public immutable OHM;
->>>>>>> 16043763
     IERC20 public sOHM;
 
     mapping(STATUS => address[]) public registry;
@@ -86,16 +76,14 @@
 
     /* ========== CONSTRUCTOR ========== */
 
-<<<<<<< HEAD
-    constructor(address _OHM, uint256 _timelock, address _authority) OlympusAccessControlled(IOlympusAuthority(_authority)) {
-        require(_OHM != address(0));
+    constructor(
+        address _OHM, 
+        uint256 _timelock, 
+        address _authority
+    ) OlympusAccessControlled(IOlympusAuthority(_authority)) {
+
+        require(_OHM != address(0), "Zero address: OHM");
         OHM = IOHM(_OHM);
-=======
-    constructor(address _ohm, uint256 _timelock) {
-        require(_ohm != address(0), "Zero address: OHM");
-        OHM = IOHM(_ohm);
->>>>>>> 16043763
-
         blocksNeededForQueue = _timelock;
     }
 
@@ -377,12 +365,8 @@
     /**
      * @notice disables timelocked functions
      */
-<<<<<<< HEAD
     function enableOnChainGovernance() external onlyGovernor {
-=======
-    function enableOnChainGovernance() external onlyOwner {
         require(!onChainGoverned, "OCG already enabled");
->>>>>>> 16043763
         if (onChainGovernanceTimelock != 0 && onChainGovernanceTimelock <= block.number) {
             onChainGoverned = true;
         } else {
