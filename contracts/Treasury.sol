--- conflicted
+++ resolved
@@ -2,29 +2,18 @@
 pragma solidity ^0.7.5;
 
 import {IOHM} from "./interfaces/OlympusV2Interface.sol";
+import {IsOHM} from "./interfaces/OlympusV2Interface.sol";
 import {ITreasury} from "./interfaces/OlympusV2Interface.sol";
 import {IBondingCalculator} from "./interfaces/OlympusV2Interface.sol";
 
 import "./interfaces/IERC20Metadata.sol";
-<<<<<<< HEAD
-=======
-import "./interfaces/IOHM.sol";
-import "./interfaces/IsOHM.sol";
-import "./interfaces/IBondingCalculator.sol";
-import "./interfaces/ITreasury.sol";
->>>>>>> d6726421
 
 import "./libraries/SafeMath.sol";
 import "./libraries/SafeERC20.sol";
 
 import "./types/OlympusAccessControlled.sol";
 
-<<<<<<< HEAD
-contract OlympusTreasury is OlympusAccessControlled, ITreasury {
-=======
-
-contract OlympusTreasury is Ownable, ITreasury {
->>>>>>> d6726421
+contract OlympusTreasury is ITreasury, OlympusAccessControlled {
     /* ========== DEPENDENCIES ========== */
 
     using SafeMath for uint256;
@@ -352,7 +341,6 @@
         if (_status == STATUS.RESERVEMANAGER || _status == STATUS.LIQUIDITYMANAGER) {
             timelock = block.number.add(blocksNeededForQueue.mul(2));
         }
-<<<<<<< HEAD
 
         permissionQueue.push(Queue({
             managing: _status,
@@ -363,11 +351,6 @@
             executed: false
         }));
         
-=======
-        permissionQueue.push(
-            Queue({managing: _status, toPermit: _address, calculator: _calculator, timelockEnd: timelock, nullify: false, executed: false})
-        );
->>>>>>> d6726421
         emit PermissionQueued(_status, _address);
     }
 
