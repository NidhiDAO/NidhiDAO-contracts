--- conflicted
+++ resolved
@@ -20,13 +20,6 @@
     using SafeERC20 for IERC20;
     using SafeERC20 for IsOHM;
 
-<<<<<<< HEAD
-=======
-    /* ========== EVENTS =========== */
-
-    event BondCreated(address indexed bonder, uint256 payout, uint256 expires);
-    event Redeemed(address indexed bonder, uint256 payout);
->>>>>>> d6726421
 
     /* ========== MODIFIERS ========== */
 
@@ -35,21 +28,6 @@
         _;
     }
 
-<<<<<<< HEAD
-=======
-    /* ========== STRUCTS ========== */
-
-    // Info for bond holder
-    struct Bond {
-        address principal; // token used to pay for bond
-        uint256 principalPaid; // amount of principal token paid for bond
-        uint256 payout; // sOHM remaining to be paid. agnostic balance
-        uint256 vested; // Block when bond is vested
-        uint256 created; // time bond was created
-        uint256 redeemed; // time bond was redeemed
-    }
-
->>>>>>> d6726421
     /* ========== STATE VARIABLES ========== */
 
     address internal immutable depository; // contract where users deposit bonds
@@ -71,14 +49,9 @@
         address _staking,
         address _treasury,
         address _ohm,
-<<<<<<< HEAD
         address _sOHM,
         address _authority
     ) OlympusAccessControlled(IOlympusAuthority(_authority)) {
-=======
-        address _sOHM
-    ) {
->>>>>>> d6726421
         require(_depository != address(0), "Zero address: Depository");
         depository = _depository;
         require(_staking != address(0), "Zero address: Staking");
@@ -181,11 +154,7 @@
     /* ========== OWNABLE FUNCTIONS ========== */
 
     // set reward for front end operator (4 decimals. 100 = 1%)
-<<<<<<< HEAD
     function setFEReward(uint256 reward) external override onlyPolicy() {
-=======
-    function setFEReward(uint256 reward) external override onlyOwner {
->>>>>>> d6726421
         feReward = reward;
     }
 
@@ -236,7 +205,10 @@
      * @param _indexes uint256[]
      * @return pending_ uint256
      */
-    function pendingForIndexes(address _bonder, uint256[] memory _indexes) public view override returns (uint256 pending_) {
+    function pendingForIndexes(
+        address _bonder, 
+        uint256[] memory _indexes
+    ) public view override returns (uint256 pending_) {
         for (uint256 i = 0; i < _indexes.length; i++) {
             pending_ = pending_.add(pendingFor(_bonder, i));
         }
