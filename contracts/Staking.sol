--- conflicted
+++ resolved
@@ -9,14 +9,10 @@
 import {IStaking} from "./interfaces/OlympusV2Interface.sol";
 import {IDistributor} from "./interfaces/OlympusV2Interface.sol";
 
-<<<<<<< HEAD
 import "./types/OlympusAccessControlled.sol";
 
 contract OlympusStaking is IStaking, OlympusAccessControlled {
 
-=======
-contract OlympusStaking is Governable {
->>>>>>> d6726421
     /* ========== DEPENDENCIES ========== */
 
     using SafeMath for uint256;
@@ -24,29 +20,6 @@
     using SafeERC20 for IsOHM;
     using SafeERC20 for IgOHM;
 
-<<<<<<< HEAD
-=======
-    /* ========== EVENTS ========== */
-
-    event DistributorSet(address distributor);
-    event WarmupSet(uint256 warmup);
-
-    /* ========== DATA STRUCTURES ========== */
-
-    struct Epoch {
-        uint256 length;
-        uint256 number;
-        uint256 endBlock;
-        uint256 distribute;
-    }
-
-    struct Claim {
-        uint256 deposit;
-        uint256 gons;
-        uint256 expiry;
-        bool lock; // prevents malicious delays for claim
-    }
->>>>>>> d6726421
 
     /* ========== STATE VARIABLES ========== */
 
@@ -58,18 +31,11 @@
 
     address public override distributor;
 
-<<<<<<< HEAD
     mapping( address => Claim ) public warmupInfo;
     uint256 public override warmupPeriod;
     uint256 private gonsInWarmup;
 
     
-=======
-    mapping(address => Claim) public warmupInfo;
-    uint256 public warmupPeriod;
-    uint256 private gonsInWarmup;
-
->>>>>>> d6726421
     /* ========== CONSTRUCTOR ========== */
 
     constructor(
@@ -78,14 +44,9 @@
         address _gOHM,
         uint256 _epochLength,
         uint256 _firstEpochNumber,
-<<<<<<< HEAD
         uint256 _firstEpochBlock,
         address _authority
     ) OlympusAccessControlled(IOlympusAuthority(_authority)) {
-=======
-        uint256 _firstEpochBlock
-    ) {
->>>>>>> d6726421
         require(_ohm != address(0), "Zero address: OHM");
         OHM = IERC20(_ohm);
         require(_sOHM != address(0), "Zero address: sOHM");
@@ -106,16 +67,12 @@
      * @param _rebasing bool
      * @return uint256
      */
-<<<<<<< HEAD
-    function stake( address _to, uint256 _amount, bool _rebasing, bool _claim ) external override returns (uint256) {
-=======
     function stake(
         address _to,
         uint256 _amount,
         bool _rebasing,
         bool _claim
-    ) external returns (uint256) {
->>>>>>> d6726421
+    ) external override returns (uint256) {
         rebase();
 
         OHM.safeTransferFrom(msg.sender, address(this), _amount);
@@ -147,13 +104,8 @@
      * @param _rebasing bool
      * @return uint256
      */
-<<<<<<< HEAD
-    function claim ( address _to, bool _rebasing ) public override returns (uint256) {
-        Claim memory info = warmupInfo[ _to ];
-=======
-    function claim(address _to, bool _rebasing) public returns (uint256) {
+    function claim(address _to, bool _rebasing) public override returns (uint256) {
         Claim memory info = warmupInfo[_to];
->>>>>>> d6726421
 
         if (!info.lock) {
             require(_to == msg.sender, "External claims for account are locked");
@@ -173,15 +125,9 @@
      * @notice forfeit stake and retrieve OHM
      * @return uint256
      */
-<<<<<<< HEAD
     function forfeit() external override returns (uint256) {
-        Claim memory info = warmupInfo[ msg.sender ];
-        delete warmupInfo[ msg.sender ];
-=======
-    function forfeit() external returns (uint256) {
         Claim memory info = warmupInfo[msg.sender];
         delete warmupInfo[msg.sender];
->>>>>>> d6726421
 
         gonsInWarmup = gonsInWarmup.sub(info.gons);
 
@@ -193,13 +139,8 @@
     /**
      * @notice prevent new deposits or claims from ext. address (protection from malicious activity)
      */
-<<<<<<< HEAD
     function toggleLock() external override {
-        warmupInfo[ msg.sender ].lock = !warmupInfo[ msg.sender ].lock;
-=======
-    function toggleLock() external {
         warmupInfo[msg.sender].lock = !warmupInfo[msg.sender].lock;
->>>>>>> d6726421
     }
 
     /**
@@ -210,18 +151,13 @@
      * @param _rebasing bool
      * @return amount_ uint256
      */
-<<<<<<< HEAD
-    function unstake( address _to, uint256 _amount, bool _trigger, bool _rebasing ) external override returns ( uint256 amount_ ) {
-        if ( _trigger ) {
-=======
     function unstake(
         address _to,
         uint256 _amount,
         bool _trigger,
         bool _rebasing
-    ) external returns (uint256 amount_) {
+    ) external override returns (uint256 amount_) {
         if (_trigger) {
->>>>>>> d6726421
             rebase();
         }
 
@@ -242,13 +178,8 @@
      * @param _amount uint256
      * @return gBalance_ uint256
      */
-<<<<<<< HEAD
-    function wrap( address _to, uint256 _amount ) external override returns ( uint256 gBalance_ ) {
-        sOHM.safeTransferFrom( msg.sender, address(this), _amount );
-=======
-    function wrap(address _to, uint256 _amount) external returns (uint256 gBalance_) {
+    function wrap(address _to, uint256 _amount) external override returns (uint256 gBalance_) {
         sOHM.safeTransferFrom(msg.sender, address(this), _amount);
->>>>>>> d6726421
 
         gBalance_ = gOHM.balanceTo(_amount);
         gOHM.mint(_to, gBalance_);
@@ -260,13 +191,8 @@
      * @param _amount uint256
      * @return sBalance_ uint256
      */
-<<<<<<< HEAD
-    function unwrap( address _to, uint256 _amount ) external override returns ( uint256 sBalance_ ) {
-        gOHM.burn( msg.sender, _amount );
-=======
-    function unwrap(address _to, uint256 _amount) external returns (uint256 sBalance_) {
+    function unwrap(address _to, uint256 _amount) external override returns (uint256 sBalance_) {
         gOHM.burn(msg.sender, _amount);
->>>>>>> d6726421
 
         sBalance_ = gOHM.balanceFrom(_amount);
         sOHM.safeTransfer(_to, sBalance_);
@@ -275,15 +201,9 @@
     /**
      * @notice trigger rebase if epoch over
      */
-<<<<<<< HEAD
     function rebase() public override {
-        if( epoch.endBlock <= block.number ) {
-            sOHM.rebase( epoch.distribute, epoch.number );
-=======
-    function rebase() public {
         if (epoch.endBlock <= block.number) {
             sOHM.rebase(epoch.distribute, epoch.number);
->>>>>>> d6726421
 
             epoch.endBlock = epoch.endBlock.add(epoch.length);
             epoch.number++;
@@ -308,11 +228,6 @@
      * @param _amount uint256
      * @param _rebasing bool
      */
-<<<<<<< HEAD
-    function _send( address _to, uint256 _amount, bool _rebasing ) internal returns (uint256) {
-        if ( _rebasing ) {
-            sOHM.safeTransfer( _to, _amount ); // send as sOHM (equal unit as OHM)
-=======
     function _send(
         address _to,
         uint256 _amount,
@@ -320,7 +235,6 @@
     ) internal returns (uint256) {
         if (_rebasing) {
             sOHM.safeTransfer(_to, _amount); // send as sOHM (equal unit as OHM)
->>>>>>> d6726421
             return _amount;
         } else {
             gOHM.mint(_to, gOHM.balanceTo(_amount)); // send as gOHM (convert units from OHM)
@@ -334,11 +248,7 @@
      * @notice returns the sOHM index, which tracks rebase growth
      * @return uint256
      */
-<<<<<<< HEAD
     function index() public override view returns (uint256) {
-=======
-    function index() public view returns (uint256) {
->>>>>>> d6726421
         return sOHM.index();
     }
 
@@ -346,36 +256,22 @@
      * @notice returns contract OHM holdings, including bonuses provided
      * @return uint256
      */
-<<<<<<< HEAD
     function contractBalance() public override view returns (uint256) {
-        return OHM.balanceOf( address(this) );
-=======
-    function contractBalance() public view returns (uint256) {
         return OHM.balanceOf(address(this));
->>>>>>> d6726421
     }
 
     /**
      * @notice total supply staked
      */
-<<<<<<< HEAD
     function totalStaked() public override view returns (uint256) {
-=======
-    function totalStaked() public view returns (uint256) {
->>>>>>> d6726421
         return sOHM.circulatingSupply();
     }
 
     /**
      * @notice total supply in warmup
      */
-<<<<<<< HEAD
     function supplyInWarmup() public override view returns (uint256) {
-        return sOHM.balanceForGons( gonsInWarmup );
-=======
-    function supplyInWarmup() public view returns (uint256) {
         return sOHM.balanceForGons(gonsInWarmup);
->>>>>>> d6726421
     }
 
     /* ========== MANAGERIAL FUNCTIONS ========== */
@@ -384,11 +280,7 @@
      * @notice sets the contract address for LP staking
      * @param _distributor address
      */
-<<<<<<< HEAD
-    function setDistributor( address _distributor ) external override onlyGovernor() {
-=======
-    function setDistributor(address _distributor) external onlyGovernor {
->>>>>>> d6726421
+    function setDistributor(address _distributor) external override onlyGovernor {
         distributor = _distributor;
         emit DistributorSet(_distributor);
     }
@@ -397,11 +289,7 @@
      * @notice set warmup period for new stakers
      * @param _warmupPeriod uint256
      */
-<<<<<<< HEAD
-    function setWarmupLength( uint256 _warmupPeriod ) external override onlyGovernor() {
-=======
-    function setWarmupLength(uint256 _warmupPeriod) external onlyGovernor {
->>>>>>> d6726421
+    function setWarmupLength(uint256 _warmupPeriod) external override onlyGovernor {
         warmupPeriod = _warmupPeriod;
         emit WarmupSet(_warmupPeriod);
     }
