pragma solidity ^0.5.16;
pragma experimental ABIEncoderV2;

contract GovernorAlpha {
    /// @notice The name of this contract
    string public constant name = "Olympus Governor OHMega";

    /// @notice The percent of sOHM in support of a proposal required in order for a quorum to be reached and for a vote to succeed
    /// @notice change from original contract
    function quorumPercent() public pure returns (uint256) { return 40000; } // In ten-thosandaths 40000 = 4.00%

    /// @notice The maximum setable proposal threshold percent
    /// @notice change from original contract
<<<<<<< HEAD
    function proposalThresholdPercent() public pure returns (uint256) { return 100000; } // 1.00% of sOHM circulating supply : In ten-thosandaths 10000 = 1.00%
=======
    function proposalThresholdPercent() public pure returns (uint) { return 10000; } // 1.00% of sOHM circulating supply : In ten-thosandaths 10000 = 1.00%
>>>>>>> d6726421

    /// @notice The maximum number of actions that can be included in a proposal
    function proposalMaxOperations() public pure returns (uint256) { return 10; } // 10 actions

    /// @notice The delay before voting on a proposal may take place, once proposed
    function votingDelay() public pure returns (uint256) { return 1; } // 1 block

    /// @notice The duration of voting on a proposal, in blocks
    function votingPeriod() public pure returns (uint256) { return 17280; } // ~3 days in blocks (assuming 15s blocks)

    /// @notice The address of the Olympus Protocol Timelock
    TimelockInterface public timelock;

    /// @notice The address of the gOHM token
    /// @notice change from original contract
    gOHMInterface public gOHM;

    /// @notice The address of the sOHM token
    /// @notice change from original contract
    sOHMInterface public sOHM;

    /// @notice The address of the Governor Guardian
    address public guardian;

    /// @notice The total number of proposals
    uint256 public proposalCount;

    struct Proposal {
        /// @notice Unique id for looking up a proposal
        uint256 id;

        /// @notice Creator of the proposal
        address proposer;

        /// @notice The timestamp that the proposal will be available for execution, set once the vote succeeds
        uint256 eta;

        /// @notice the ordered list of target addresses for calls to be made
        address[] targets;

        /// @notice The ordered list of values (i.e. msg.value) to be passed to the calls to be made
        uint256[] values;

        /// @notice The ordered list of function signatures to be called
        string[] signatures;

        /// @notice The ordered list of calldata to be passed to each call
        bytes[] calldatas;

        /// @notice The block at which voting begins: holders must delegate their votes prior to this block
        uint256 startBlock;

        /// @notice The block at which voting ends: votes must be cast prior to this block
        uint256 endBlock;

        /// @notice Current number of votes in favor of this proposal
        uint256 forVotes;

        /// @notice Current number of votes in opposition to this proposal
        uint256 againstVotes;

        /// @notice Threshold of gOHM at start of proposal
        /// @notice change from original contract
        uint256 thresholdAtStart;

        /// @notice Number of gOHM needed to pass vote
        /// @notice change from original contract
        uint256 votesNeeded;

        /// @notice Flag marking whether the proposal has been canceled
        bool canceled;

        /// @notice Flag marking whether the proposal has been executed
        bool executed;

        /// @notice Receipts of ballots for the entire set of voters
        mapping (address => Receipt) receipts;
    }

    /// @notice Ballot receipt record for a voter
    struct Receipt {
        /// @notice Whether or not a vote has been cast
        bool hasVoted;

        /// @notice Whether or not the voter supports the proposal
        bool support;

        /// @notice The number of votes the voter had, which were cast
        uint256 votes;
    }

    /// @notice Possible states that a proposal may be in
    enum ProposalState {
        Pending,
        Active,
        Canceled,
        Defeated,
        Succeeded,
        Queued,
        Expired,
        Executed
    }

    /// @notice The official record of all proposals ever proposed
    mapping (uint256 => Proposal) public proposals;

    /// @notice The latest proposal for each proposer
    mapping (address => uint256) public latestProposalIds;

    /// @notice The EIP-712 typehash for the contract's domain
    bytes32 public constant DOMAIN_TYPEHASH = keccak256("EIP712Domain(string name,uint256 chainId,address verifyingContract)");

    /// @notice The EIP-712 typehash for the ballot struct used by the contract
    bytes32 public constant BALLOT_TYPEHASH = keccak256("Ballot(uint256 proposalId,bool support)");

    /// @notice An event emitted when a new proposal is created
    event ProposalCreated(uint256 id, address proposer, address[] targets, uint256[] values, string[] signatures, bytes[] calldatas, uint256 startBlock, uint256 endBlock, string description);

    /// @notice An event emitted when a vote has been cast on a proposal
    event VoteCast(address voter, uint256 proposalId, bool support, uint256 votes);

    /// @notice An event emitted when a proposal has been canceled
    event ProposalCanceled(uint256 id);

    /// @notice An event emitted when a proposal has been queued in the Timelock
    event ProposalQueued(uint256 id, uint256 eta);

    /// @notice An event emitted when a proposal has been executed in the Timelock
    event ProposalExecuted(uint256 id);

    constructor(address timelock_, address sOHM_, address gOHM_, address guardian_ ) public {
        timelock = TimelockInterface(timelock_);
        /// @notice change from original contract
        sOHM = sOHMInterface(sOHM_);
        /// @notice change from original contract
        gOHM = gOHMInterface(gOHM_);
        guardian = guardian_;
    }

    function propose(address[] memory targets, uint256[] memory values, string[] memory signatures, bytes[] memory calldatas, string memory description) public returns (uint256) {
        /// @notice change from original contract
        require(gOHM.getPriorVotes(msg.sender, sub256(block.number, 1)) > getVotesFromPercentOfsOHMSupply(proposalThresholdPercent()), "GovernorAlpha::propose: proposer votes below proposal threshold");
        require(targets.length == values.length && targets.length == signatures.length && targets.length == calldatas.length, "GovernorAlpha::propose: proposal function information arity mismatch");
        require(targets.length != 0, "GovernorAlpha::propose: must provide actions");
        require(targets.length <= proposalMaxOperations(), "GovernorAlpha::propose: too many actions");

        uint256 latestProposalId = latestProposalIds[msg.sender];
        if (latestProposalId != 0) {
          ProposalState proposersLatestProposalState = state(latestProposalId);
          require(proposersLatestProposalState != ProposalState.Active, "GovernorAlpha::propose: one live proposal per proposer, found an already active proposal");
          require(proposersLatestProposalState != ProposalState.Pending, "GovernorAlpha::propose: one live proposal per proposer, found an already pending proposal");
        }

        uint256 startBlock = add256(block.number, votingDelay());
        uint256 endBlock = add256(startBlock, votingPeriod());

        proposalCount++;
        Proposal memory newProposal = Proposal({
            id: proposalCount,
            proposer: msg.sender,
            eta: 0,
            targets: targets,
            values: values,
            signatures: signatures,
            calldatas: calldatas,
            startBlock: startBlock,
            endBlock: endBlock,
            forVotes: 0,
            againstVotes: 0,
            /// @notice change from original contract
            thresholdAtStart: getVotesFromPercentOfsOHMSupply(proposalThresholdPercent()),
            /// @notice change from original contract
            votesNeeded: getVotesFromPercentOfsOHMSupply(quorumPercent()),
            canceled: false,
            executed: false
        });

        proposals[newProposal.id] = newProposal;
        latestProposalIds[newProposal.proposer] = newProposal.id;

        emit ProposalCreated(newProposal.id, msg.sender, targets, values, signatures, calldatas, startBlock, endBlock, description);
        return newProposal.id;
    }

    function queue(uint256 proposalId) public {
        require(state(proposalId) == ProposalState.Succeeded, "GovernorAlpha::queue: proposal can only be queued if it is succeeded");
        Proposal storage proposal = proposals[proposalId];
        uint256 eta = add256(block.timestamp, timelock.delay());
        for (uint256 i = 0; i < proposal.targets.length; i++) {
            _queueOrRevert(proposal.targets[i], proposal.values[i], proposal.signatures[i], proposal.calldatas[i], eta);
        }
        proposal.eta = eta;
        emit ProposalQueued(proposalId, eta);
    }

    function _queueOrRevert(address target, uint256 value, string memory signature, bytes memory data, uint256 eta) internal {
        require(!timelock.queuedTransactions(keccak256(abi.encode(target, value, signature, data, eta))), "GovernorAlpha::_queueOrRevert: proposal action already queued at eta");
        timelock.queueTransaction(target, value, signature, data, eta);
    }

    function execute(uint256 proposalId) public payable {
        require(state(proposalId) == ProposalState.Queued, "GovernorAlpha::execute: proposal can only be executed if it is queued");
        Proposal storage proposal = proposals[proposalId];
        proposal.executed = true;
        for (uint256 i = 0; i < proposal.targets.length; i++) {
            timelock.executeTransaction.value(proposal.values[i])(proposal.targets[i], proposal.values[i], proposal.signatures[i], proposal.calldatas[i], proposal.eta);
        }
        emit ProposalExecuted(proposalId);
    }

    function cancel(uint256 proposalId) public {
        ProposalState state = state(proposalId);
        require(state != ProposalState.Executed, "GovernorAlpha::cancel: cannot cancel executed proposal");

        Proposal storage proposal = proposals[proposalId];
        /// @notice change from original contract
        require(msg.sender == guardian || gOHM.getPriorVotes(proposal.proposer, sub256(block.number, 1)) < proposal.thresholdAtStart, "GovernorAlpha::cancel: proposer above threshold");

        proposal.canceled = true;
        for (uint256 i = 0; i < proposal.targets.length; i++) {
            timelock.cancelTransaction(proposal.targets[i], proposal.values[i], proposal.signatures[i], proposal.calldatas[i], proposal.eta);
        }

        emit ProposalCanceled(proposalId);
    }

    function getActions(uint256 proposalId) public view returns (address[] memory targets, uint256[] memory values, string[] memory signatures, bytes[] memory calldatas) {
        Proposal storage p = proposals[proposalId];
        return (p.targets, p.values, p.signatures, p.calldatas);
    }

    /**
      * @notice Gets current percent of circulating supply
      * @param percent the percent of supply needed in ten-thousandths
      * @return votes
      */
      /// @notice change from original contract
    function getVotesFromPercentOfsOHMSupply(uint256 percent) public view returns (uint256 votes) {
        return gOHM.balanceTo(div256(mul256(sOHM.circulatingSupply(), percent), 1e6)); 
    }

    function getReceipt(uint256 proposalId, address voter) public view returns (Receipt memory) {
        return proposals[proposalId].receipts[voter];
    }

    function state(uint256 proposalId) public view returns (ProposalState) {
        require(proposalCount >= proposalId && proposalId > 0, "GovernorAlpha::state: invalid proposal id");
        Proposal storage proposal = proposals[proposalId];
        if (proposal.canceled) {
            return ProposalState.Canceled;
        } else if (block.number <= proposal.startBlock) {
            return ProposalState.Pending;
        } else if (block.number <= proposal.endBlock) {
            return ProposalState.Active;
            /// @notice change from original contract
        } else if (proposal.forVotes <= proposal.againstVotes || proposal.forVotes < proposal.votesNeeded) {
            return ProposalState.Defeated;
        } else if (proposal.eta == 0) {
            return ProposalState.Succeeded;
        } else if (proposal.executed) {
            return ProposalState.Executed;
        } else if (block.timestamp >= add256(proposal.eta, timelock.GRACE_PERIOD())) {
            return ProposalState.Expired;
        } else {
            return ProposalState.Queued;
        }
    }

    function castVote(uint256 proposalId, bool support) public {
        return _castVote(msg.sender, proposalId, support);
    }

    function castVoteBySig(uint256 proposalId, bool support, uint8 v, bytes32 r, bytes32 s) public {
        bytes32 domainSeparator = keccak256(abi.encode(DOMAIN_TYPEHASH, keccak256(bytes(name)), getChainId(), address(this)));
        bytes32 structHash = keccak256(abi.encode(BALLOT_TYPEHASH, proposalId, support));
        bytes32 digest = keccak256(abi.encodePacked("\x19\x01", domainSeparator, structHash));
        address signatory = ecrecover(digest, v, r, s);
        require(signatory != address(0), "GovernorAlpha::castVoteBySig: invalid signature");
        return _castVote(signatory, proposalId, support);
    }

    function _castVote(address voter, uint256 proposalId, bool support) internal {
        require(state(proposalId) == ProposalState.Active, "GovernorAlpha::_castVote: voting is closed");
        Proposal storage proposal = proposals[proposalId];
        Receipt storage receipt = proposal.receipts[voter];
        require(receipt.hasVoted == false, "GovernorAlpha::_castVote: voter already voted");
        /// @notice change from original contract
        uint256 votes = gOHM.getPriorVotes(voter, proposal.startBlock);

        if (support) {
            proposal.forVotes = add256(proposal.forVotes, votes);
        } else {
            proposal.againstVotes = add256(proposal.againstVotes, votes);
        }

        receipt.hasVoted = true;
        receipt.support = support;
        receipt.votes = votes;

        emit VoteCast(voter, proposalId, support, votes);
    }

    function __acceptAdmin() public {
        require(msg.sender == guardian, "GovernorAlpha::__acceptAdmin: sender must be gov guardian");
        timelock.acceptAdmin();
    }

    function __abdicate() public {
        require(msg.sender == guardian, "GovernorAlpha::__abdicate: sender must be gov guardian");
        guardian = address(0);
    }

    function __queueSetTimelockPendingAdmin(address newPendingAdmin, uint256 eta) public {
        require(msg.sender == guardian, "GovernorAlpha::__queueSetTimelockPendingAdmin: sender must be gov guardian");
        timelock.queueTransaction(address(timelock), 0, "setPendingAdmin(address)", abi.encode(newPendingAdmin), eta);
    }

    function __executeSetTimelockPendingAdmin(address newPendingAdmin, uint256 eta) public {
        require(msg.sender == guardian, "GovernorAlpha::__executeSetTimelockPendingAdmin: sender must be gov guardian");
        timelock.executeTransaction(address(timelock), 0, "setPendingAdmin(address)", abi.encode(newPendingAdmin), eta);
    }

    function add256(uint256 a, uint256 b) internal pure returns (uint256) {
        uint256 c = a + b;
        require(c >= a, "addition overflow");
        return c;
    }

    function sub256(uint256 a, uint256 b) internal pure returns (uint256) {
        require(b <= a, "subtraction underflow");
        return a - b;
    }

    function mul256(uint256 a, uint256 b) internal pure returns (uint256) {
        if (a == 0) {
            return 0;
        }

        uint256 c = a * b;
        require(c / a == b, "multiplication overflow");

        return c;
    }

    function div256(uint256 a, uint256 b) internal pure returns (uint256) {
        require(b > 0,  "division by zero");
        uint256 c = a / b;
        // assert(a == b * c + a % b); // There is no case in which this doesn't hold

        return c;
    }

    function getChainId() internal pure returns (uint256) {
        uint256 chainId;
        assembly { chainId := chainid() }
        return chainId;
    }
}

interface TimelockInterface {
    function delay() external view returns (uint256);
    function GRACE_PERIOD() external view returns (uint256);
    function acceptAdmin() external;
    function queuedTransactions(bytes32 hash) external view returns (bool);
    function queueTransaction(address target, uint256 value, string calldata signature, bytes calldata data, uint256 eta) external returns (bytes32);
    function cancelTransaction(address target, uint256 value, string calldata signature, bytes calldata data, uint256 eta) external;
    function executeTransaction(address target, uint256 value, string calldata signature, bytes calldata data, uint256 eta) external payable returns (bytes memory);
}

/// @notice change from original contract
interface gOHMInterface {
    function getPriorVotes(address account, uint256 blockNumber) external view returns (uint256);
    function balanceTo( uint256 _amount ) external view returns (uint256);
}

/// @notice change from original contract
interface sOHMInterface {
    function circulatingSupply() external view returns (uint256);
}
<|MERGE_RESOLUTION|>--- conflicted
+++ resolved
@@ -11,11 +11,7 @@
 
     /// @notice The maximum setable proposal threshold percent
     /// @notice change from original contract
-<<<<<<< HEAD
-    function proposalThresholdPercent() public pure returns (uint256) { return 100000; } // 1.00% of sOHM circulating supply : In ten-thosandaths 10000 = 1.00%
-=======
-    function proposalThresholdPercent() public pure returns (uint) { return 10000; } // 1.00% of sOHM circulating supply : In ten-thosandaths 10000 = 1.00%
->>>>>>> d6726421
+    function proposalThresholdPercent() public pure returns (uint256) { return 10000; } // 1.00% of sOHM circulating supply : In ten-thosandaths 10000 = 1.00%
 
     /// @notice The maximum number of actions that can be included in a proposal
     function proposalMaxOperations() public pure returns (uint256) { return 10; } // 10 actions
