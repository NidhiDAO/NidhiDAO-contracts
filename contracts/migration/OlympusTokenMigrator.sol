// SPDX-License-Identifier: AGPL-3.0-or-later
pragma solidity 0.7.5;

import "../libraries/SafeMath.sol";
import "../libraries/SafeERC20.sol";

import {IsOHM} from "../interfaces/OlympusV2Interface.sol";
import {IgOHM} from "../interfaces/OlympusV2Interface.sol";
import {IStaking} from "../interfaces/OlympusV2Interface.sol";
import {ITreasury} from "../interfaces/OlympusV2Interface.sol";

import "../interfaces/UniswapV2/IUniswapV2Router.sol";
import "../interfaces/IwsOHM.sol";

import "../types/OlympusAccessControlled.sol";

interface IStakingV1 {
    function unstake(uint256 _amount, bool _trigger) external;

    function index() external view returns (uint256);
}

contract OlympusTokenMigrator is OlympusAccessControlled {
    using SafeMath for uint256;
    using SafeERC20 for IERC20;
    using SafeERC20 for IgOHM;
    using SafeERC20 for IsOHM;
    using SafeERC20 for IwsOHM;

    /* ========== MIGRATION ========== */

    event TimelockStarted(uint256 block, uint256 end);
    event Migrated(address staking, address treasury);
    event Funded(uint256 amount);
    event Defunded(uint256 amount);

    /* ========== STATE VARIABLES ========== */

    IERC20 public immutable oldOHM;
    IsOHM public immutable oldsOHM;
    IwsOHM public immutable oldwsOHM;
    ITreasury public immutable oldTreasury;
    IStakingV1 public immutable oldStaking;

    IUniswapV2Router public immutable sushiRouter;
    IUniswapV2Router public immutable uniRouter;

    IgOHM public gOHM;
    ITreasury public newTreasury;
    IStaking public newStaking;
    IERC20 public newOHM;

    bool public ohmMigrated;
    uint256 public immutable timelockLength;
    uint256 public timelockEnd;

    uint256 public oldSupply;

    constructor(
        address _oldOHM,
        address _oldsOHM,
        address _oldTreasury,
        address _oldStaking,
        address _oldwsOHM,
        address _sushi,
        address _uni,
        uint256 _timelock,
        address _authority
    ) OlympusAccessControlled(IOlympusAuthority(_authority)) {
        require(_oldOHM != address(0));
        oldOHM = IERC20(_oldOHM);
        require(_oldsOHM != address(0));
        oldsOHM = IsOHM(_oldsOHM);
        require(_oldTreasury != address(0));
        oldTreasury = ITreasury(_oldTreasury);
        require(_oldStaking != address(0));
        oldStaking = IStakingV1(_oldStaking);
        require(_oldwsOHM != address(0));
        oldwsOHM = IwsOHM(_oldwsOHM);
        require(_sushi != address(0));
        sushiRouter = IUniswapV2Router(_sushi);
        require(_uni != address(0));
        uniRouter = IUniswapV2Router(_uni);
        timelockLength = _timelock;
    }

    /* ========== MIGRATION ========== */

    enum TYPE {
        UNSTAKED,
        STAKED,
        WRAPPED
    }

    // migrate OHMv1, sOHMv1, or wsOHM for OHMv2, sOHMv2, or gOHM
    function migrate(
        uint256 _amount,
        TYPE _from,
        TYPE _to
    ) external {
        uint256 sAmount = _amount;
        uint256 wAmount = oldwsOHM.sOHMTowOHM(_amount);

        if (_from == TYPE.UNSTAKED) {
            oldOHM.safeTransferFrom(msg.sender, address(this), _amount);
        } else if (_from == TYPE.STAKED) {
            oldsOHM.safeTransferFrom(msg.sender, address(this), _amount);
        } else if (_from == TYPE.WRAPPED) {
            oldwsOHM.safeTransferFrom(msg.sender, address(this), _amount);
            wAmount = _amount;
            sAmount = oldwsOHM.wOHMTosOHM(_amount);
        }

        if (ohmMigrated) {
            require(oldSupply >= oldOHM.totalSupply(), "OHMv1 minted");
            _send(wAmount, _to);
        } else {
            gOHM.mint(msg.sender, wAmount);
        }
    }

    // migrate all olympus tokens held
    function migrateAll(TYPE _to) external {
        uint256 ohmBal = oldOHM.balanceOf(msg.sender);
        uint256 sOHMBal = oldsOHM.balanceOf(msg.sender);
        uint256 wsOHMBal = oldwsOHM.balanceOf(msg.sender);

        if (ohmBal > 0) {
            oldOHM.safeTransferFrom(msg.sender, address(this), ohmBal);
        }
        if (sOHMBal > 0) {
            oldsOHM.safeTransferFrom(msg.sender, address(this), sOHMBal);
        }
        if (wsOHMBal > 0) {
            oldwsOHM.safeTransferFrom(msg.sender, address(this), wsOHMBal);
        }

<<<<<<< HEAD
        uint256 wAmount = wsOHMBal.add( oldwsOHM.sOHMTowOHM( ohmBal.add(sOHMBal) ) );
=======
        uint256 wAmount = wsOHMBal.add(oldwsOHM.sOHMTowOHM(ohmBal.add(sOHMBal)));
>>>>>>> d6726421
        if (ohmMigrated) {
            require(oldSupply >= oldOHM.totalSupply(), "OHMv1 minted");
            _send(wAmount, _to);
        } else {
            gOHM.mint(msg.sender, wAmount);
        }
    }

    // send preferred token
    function _send(uint256 wAmount, TYPE _to) internal {
<<<<<<< HEAD
        if(_to == TYPE.WRAPPED) {
=======
        if (_to == TYPE.WRAPPED) {
>>>>>>> d6726421
            gOHM.safeTransfer(msg.sender, wAmount);
        } else if (_to == TYPE.STAKED) {
            newStaking.unwrap(msg.sender, wAmount);
        } else if (_to == TYPE.UNSTAKED) {
            newStaking.unstake(msg.sender, wAmount, false, false);
        }
    }

    // bridge back to OHM, sOHM, or wsOHM
    function bridgeBack(uint256 _amount, TYPE _to) external {
        if (!ohmMigrated) {
            gOHM.burn(msg.sender, _amount);
        } else {
            gOHM.safeTransferFrom(msg.sender, address(this), _amount);
        }

        uint256 amount = oldwsOHM.wOHMTosOHM(_amount);
        // error throws if contract does not have enough of type to send
        if (_to == TYPE.UNSTAKED) {
            oldOHM.safeTransfer(msg.sender, amount);
        } else if (_to == TYPE.STAKED) {
            oldsOHM.safeTransfer(msg.sender, amount);
        } else if (_to == TYPE.WRAPPED) {
            oldwsOHM.transfer(msg.sender, _amount);
        }
    }

    /* ========== OWNABLE ========== */

    // withdraw backing of migrated OHM
    function defund(address reserve) external onlyGovernor {
        require(ohmMigrated && timelockEnd < block.number && timelockEnd != 0);
        oldwsOHM.unwrap(oldwsOHM.balanceOf(address(this)));

        uint256 amountToUnstake = oldsOHM.balanceOf(address(this));
        oldsOHM.approve(address(oldStaking), amountToUnstake);
        oldStaking.unstake(amountToUnstake, false);

        uint256 balance = oldOHM.balanceOf(address(this));

        oldSupply = oldSupply.sub(balance);

        uint256 amountToWithdraw = balance.mul(1e9);
        oldOHM.approve(address(oldTreasury), amountToWithdraw);
        oldTreasury.withdraw(amountToWithdraw, reserve);
        IERC20(reserve).safeTransfer(address(newTreasury), IERC20(reserve).balanceOf(address(this)));

        emit Defunded(balance);
    }

    // start timelock to send backing to new treasury
    function startTimelock() external onlyGovernor {
        timelockEnd = block.number.add(timelockLength);

        emit TimelockStarted(block.number, timelockEnd);
    }

    // set gOHM address
    function setgOHM(address _gOHM) external onlyGovernor {
        require(address(gOHM) == address(0));
        require(_gOHM != address(0));

        gOHM = IgOHM(_gOHM);
    }

    // call internal migrate token function
    function migrateToken(address token) external onlyGovernor {
        _migrateToken(token, false);
    }

    /**
     *   @notice Migrate LP and pair with new OHM
     */
    function migrateLP(
        address pair,
        bool sushi,
        address token
    ) external onlyGovernor {
        uint256 oldLPAmount = IERC20(pair).balanceOf(address(oldTreasury));
        oldTreasury.manage(pair, oldLPAmount);

        IUniswapV2Router router = sushiRouter;
        if (!sushi) {
            router = uniRouter;
        }

        IERC20(pair).approve(address(router), oldLPAmount);
        (uint256 amountA, uint256 amountB) = router.removeLiquidity(
          token, 
          address(oldOHM), 
          oldLPAmount, 
          0, 
          0, 
          address(this), 
          1000000000000
        );

        newTreasury.mint(address(this), amountB);

        IERC20(token).approve(address(router), amountA);
        newOHM.approve(address(router), amountB);

        router.addLiquidity(
          token, 
          address(newOHM), 
          amountA, 
          amountB, 
          amountA,
          amountB, 
          address(newTreasury), 
          100000000000
        );
    }

    // Failsafe function to allow owner to withdraw funds sent directly 
    // to contract in case someone sends non-ohm tokens to the contract
    function withdrawToken(
        address tokenAddress,
        uint256 amount,
        address recipient
    ) external onlyGovernor {
        require(tokenAddress != address(0), "Token address cannot be 0x0");
        require(tokenAddress != address(gOHM), "Cannot withdraw: gOHM");
        require(tokenAddress != address(oldOHM), "Cannot withdraw: old-OHM");
        require(tokenAddress != address(oldsOHM), "Cannot withdraw: old-sOHM");
        require(tokenAddress != address(oldwsOHM), "Cannot withdraw: old-wsOHM");
        require(amount > 0, "Withdraw value must be greater than 0");
        if (recipient == address(0)) {
            recipient = msg.sender; // if no address is specified the value will will be withdrawn to Owner
        }

        IERC20 tokenContract = IERC20(tokenAddress);
        uint256 contractBalance = tokenContract.balanceOf(address(this));
        if (amount > contractBalance) {
            amount = contractBalance; // set the withdrawal amount equal to balance within the account.
        }
        // transfer the token from address of this contract
        tokenContract.safeTransfer(recipient, amount);
    }

    // migrate contracts
    function migrateContracts(
        address _newTreasury,
        address _newStaking,
        address _newOHM,
        address _newsOHM,
        address _reserve
    ) external onlyGovernor {
        ohmMigrated = true;

        require(_newTreasury != address(0));
        newTreasury = ITreasury(_newTreasury);
        require(_newStaking != address(0));
        newStaking = IStaking(_newStaking);
        require(_newOHM != address(0));
        newOHM = IERC20(_newOHM);

        oldSupply = oldOHM.totalSupply(); // log total supply at time of migration

        gOHM.migrate(_newStaking, _newsOHM); // change gOHM minter

        _migrateToken(_reserve, true); // will deposit tokens into new treasury so reserves can be accounted for

        fund(oldsOHM.circulatingSupply()); // fund with current staked supply for token migration

        emit Migrated(_newStaking, _newTreasury);
    }

    /* ========== INTERNAL FUNCTIONS ========== */

    // fund contract with gOHM
    function fund(uint256 _amount) internal {
        newTreasury.mint(address(this), _amount);
        newOHM.approve(address(newStaking), _amount);
        newStaking.stake(address(this), _amount, false, true); // stake and claim gOHM

        emit Funded(_amount);
    }

    /**
     *   @notice Migrate token from old treasury to new treasury
     */
    function _migrateToken(address token, bool deposit) internal {
        uint256 balance = IERC20(token).balanceOf(address(oldTreasury));

        uint256 excessReserves = oldTreasury.excessReserves();
        uint256 tokenValue = newTreasury.tokenValue(token, balance);

        if (tokenValue > excessReserves) {
            tokenValue = excessReserves;
            balance = excessReserves * 10**9;
        }

        oldTreasury.manage(token, balance);

        if (deposit) {
            IERC20(token).safeApprove(address(newTreasury), balance);
            newTreasury.deposit(balance, token, tokenValue);
        } else {
            IERC20(token).transfer(address(newTreasury), balance);
        }
    }
}<|MERGE_RESOLUTION|>--- conflicted
+++ resolved
@@ -135,11 +135,7 @@
             oldwsOHM.safeTransferFrom(msg.sender, address(this), wsOHMBal);
         }
 
-<<<<<<< HEAD
-        uint256 wAmount = wsOHMBal.add( oldwsOHM.sOHMTowOHM( ohmBal.add(sOHMBal) ) );
-=======
         uint256 wAmount = wsOHMBal.add(oldwsOHM.sOHMTowOHM(ohmBal.add(sOHMBal)));
->>>>>>> d6726421
         if (ohmMigrated) {
             require(oldSupply >= oldOHM.totalSupply(), "OHMv1 minted");
             _send(wAmount, _to);
@@ -150,11 +146,7 @@
 
     // send preferred token
     function _send(uint256 wAmount, TYPE _to) internal {
-<<<<<<< HEAD
-        if(_to == TYPE.WRAPPED) {
-=======
         if (_to == TYPE.WRAPPED) {
->>>>>>> d6726421
             gOHM.safeTransfer(msg.sender, wAmount);
         } else if (_to == TYPE.STAKED) {
             newStaking.unwrap(msg.sender, wAmount);
