--- conflicted
+++ resolved
@@ -1,21 +1,15 @@
 // SPDX-License-Identifier: AGPL-3.0-or-later
 pragma solidity ^0.7.5;
+
+import {IBondingCalculator} from "./interfaces/OlympusV2Interface.sol";
+
+import "./interfaces/UniswapV2/IUniswapV2ERC20.sol";
+import "./interfaces/UniswapV2/IUniswapV2Pair.sol";
+import "./interfaces/IERC20Metadata.sol";
 
 import "./libraries/SafeMath.sol";
 import "./libraries/FixedPoint.sol";
 import "./libraries/SafeERC20.sol";
-
-import "./interfaces/IERC20Metadata.sol";
-<<<<<<< HEAD
-import "./interfaces/UniswapV2/IUniswapV2ERC20.sol";
-import "./interfaces/UniswapV2/IUniswapV2Pair.sol";
-import {IBondingCalculator} from "./interfaces/OlympusV2Interface.sol";
-=======
-import "./interfaces/IERC20.sol";
-import "./interfaces/IBondingCalculator.sol";
-import "./interfaces/IUniswapV2ERC20.sol";
-import "./interfaces/IUniswapV2Pair.sol";
->>>>>>> d6726421
 
 contract OlympusBondingCalculator is IBondingCalculator {
     using FixedPoint for *;
@@ -28,25 +22,7 @@
         OHM = IERC20(_OHM);
     }
 
-<<<<<<< HEAD
-    function getKValue( address _pair ) public override view returns( uint256 k_ ) {
-        uint256 token0 = IERC20Metadata( IUniswapV2Pair( _pair ).token0() ).decimals();
-        uint256 token1 = IERC20Metadata( IUniswapV2Pair( _pair ).token1() ).decimals();
-        uint256 decimals = token0.add( token1 ).sub( IERC20Metadata( _pair ).decimals() );
-
-        (uint256 reserve0, uint256 reserve1, ) = IUniswapV2Pair( _pair ).getReserves();
-        k_ = reserve0.mul(reserve1).div( 10 ** decimals );
-    }
-
-    function getTotalValue( address _pair ) public override view returns ( uint256 _value ) {
-        _value = getKValue( _pair ).sqrrt().mul(2);
-    }
-
-    function valuation( address _pair, uint256 amount_ ) external view override returns ( uint256 _value ) {
-        uint256 totalValue = getTotalValue( _pair );
-        uint256 totalSupply = IUniswapV2Pair( _pair ).totalSupply();
-=======
-    function getKValue(address _pair) public view returns (uint256 k_) {
+    function getKValue(address _pair) public override view returns (uint256 k_) {
         uint256 token0 = IERC20Metadata(IUniswapV2Pair(_pair).token0()).decimals();
         uint256 token1 = IERC20Metadata(IUniswapV2Pair(_pair).token1()).decimals();
         uint256 decimals = token0.add(token1).sub(IERC20Metadata(_pair).decimals());
@@ -55,31 +31,22 @@
         k_ = reserve0.mul(reserve1).div(10**decimals);
     }
 
-    function getTotalValue(address _pair) public view returns (uint256 _value) {
+    function getTotalValue(address _pair) public override view returns (uint256 _value) {
         _value = getKValue(_pair).sqrrt().mul(2);
     }
 
     function valuation(address _pair, uint256 amount_) external view override returns (uint256 _value) {
         uint256 totalValue = getTotalValue(_pair);
         uint256 totalSupply = IUniswapV2Pair(_pair).totalSupply();
->>>>>>> d6726421
 
         _value = totalValue.mul(FixedPoint.fraction(amount_, totalSupply).decode112with18()).div(1e18);
     }
 
-<<<<<<< HEAD
-    function markdown( address _pair ) external view override returns (uint256) {
-        ( uint256 reserve0, uint256 reserve1, ) = IUniswapV2Pair( _pair ).getReserves();
-
-        uint256 reserve;
-        if ( IUniswapV2Pair( _pair ).token0() == address( OHM ) ) {
-=======
     function markdown(address _pair) external view override returns (uint256) {
         (uint256 reserve0, uint256 reserve1, ) = IUniswapV2Pair(_pair).getReserves();
 
         uint256 reserve;
         if (IUniswapV2Pair(_pair).token0() == address(OHM)) {
->>>>>>> d6726421
             reserve = reserve1;
         } else {
             require(IUniswapV2Pair(_pair).token1() == address(OHM), "Invalid pair");
