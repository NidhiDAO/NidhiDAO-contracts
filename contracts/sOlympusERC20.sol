// SPDX-License-Identifier: AGPL-3.0-or-later
pragma solidity ^0.7.5;

import {IgOHM} from "./interfaces/OlympusV2Interface.sol";
import {IsOHM} from "./interfaces/OlympusV2Interface.sol";
import {IStaking} from "./interfaces/OlympusV2Interface.sol";

import "./libraries/Address.sol";
import "./libraries/SafeMath.sol";

import "./types/ERC20Permit.sol";

contract sOlympus is IsOHM, ERC20Permit {

  /* ========== DEPENDENCIES ========== */

  using SafeMath for uint256;

<<<<<<< HEAD
  /* ========== MODIFIERS ========== */
=======
    event LogSupply(uint256 indexed epoch, uint256 totalSupply );
    event LogRebase( uint256 indexed epoch, uint256 rebase, uint256 index );
    event LogStakingContractUpdated( address stakingContract );
>>>>>>> 16043763

  modifier onlyStakingContract() {
    require( msg.sender == stakingContract, "StakingContract:  call is not staking contract");
    _;
  }


  /* ========== STATE VARIABLES ========== */

  address initializer;

  uint256 INDEX; // Index Gons - tracks rebase growth

  address public stakingContract; // balance used to calc rebase
  IgOHM public gOHM; // additional staked supply (governance token)

  Rebase[] public rebases; // past rebase data

  uint256 private constant MAX_UINT256 = ~uint256(0);
  uint256 private constant INITIAL_FRAGMENTS_SUPPLY = 5000000 * 10**9;

<<<<<<< HEAD
  // TOTAL_GONS is a multiple of INITIAL_FRAGMENTS_SUPPLY so that _gonsPerFragment is an integer.
  // Use the highest value that fits in a uint256 for max granularity.
  uint256 private constant TOTAL_GONS = MAX_UINT256 - (MAX_UINT256 % INITIAL_FRAGMENTS_SUPPLY);
=======
    uint256 private constant MAX_UINT256 = type(uint256).max;
    uint256 private constant INITIAL_FRAGMENTS_SUPPLY = 5_000_000 * 10**9;
>>>>>>> 16043763

  // MAX_SUPPLY = maximum integer < (sqrt(4*TOTAL_GONS + 1) - 1) / 2
  uint256 private constant MAX_SUPPLY = ~uint128(0);  // (2^128) - 1

  uint256 private _gonsPerFragment;
  mapping(address => uint256) private _gonBalances;

  mapping ( address => mapping ( address => uint256 ) ) private _allowedValue;

  /* ========== CONSTRUCTOR ========== */

  constructor() ERC20("Staked OHM", "sOHM", 9) ERC20Permit() {
    initializer = msg.sender;
    _totalSupply = INITIAL_FRAGMENTS_SUPPLY;
    _gonsPerFragment = TOTAL_GONS.div(_totalSupply);
  }

  /* ========== INITIALIZATION ========== */

  function setIndex( uint256 _INDEX ) external {
    require( msg.sender == initializer );
    require( INDEX == 0 );
    INDEX = gonsForBalance( _INDEX );
  }

<<<<<<< HEAD
  function setgOHM( address _gOHM ) external {
    require( msg.sender == initializer );
    require( address( gOHM ) == address(0) );
    require( _gOHM != address(0) );
    gOHM = IgOHM( _gOHM );
  }

  // do this last
  function initialize( address stakingContract_ ) external {
    require( msg.sender == initializer );

    require( stakingContract_ != address(0) );
    stakingContract = stakingContract_;
    _gonBalances[ stakingContract ] = TOTAL_GONS;
=======
    function setIndex( uint _index ) external {
        require( msg.sender == initializer, "Initializer:  caller is not initializer");
        require( INDEX == 0, "Cannot set INDEX again");
        INDEX = gonsForBalance( _index );
    }

    function setgOHM( address _gOHM ) external {
        require( msg.sender == initializer, "Initializer:  caller is not initializer");
        require( address( gOHM ) == address(0), "gOHM:  gOHM already set");
        require( _gOHM != address(0), "gOHM:  gOHM is not a valid contract");
        gOHM = IgOHM( _gOHM );
    }

    // do this last
    function initialize( address stakingContract_ ) external {
        require( msg.sender == initializer, "Initializer:  caller is not initializer");
>>>>>>> 16043763

    emit Transfer( address(0x0), stakingContract, _totalSupply );
    emit LogStakingContractUpdated( stakingContract_ );

    initializer = address(0);
  }

  /* ========== REBASE ========== */

<<<<<<< HEAD
  /**
    @notice increases rOHM supply to increase staking balances relative to profit_
    @param profit_ uint256
    @return uint256
   */
  function rebase( uint256 profit_, uint256 epoch_ ) public override onlyStakingContract() returns (uint256) {
    uint256 rebaseAmount;
    uint256 circulatingSupply_ = circulatingSupply();
    if ( profit_ == 0 ) {
      emit LogSupply( epoch_, block.timestamp, _totalSupply );
      emit LogRebase( epoch_, 0, index() );
      return _totalSupply;
    } else if ( circulatingSupply_ > 0 ){
      rebaseAmount = profit_.mul( _totalSupply ).div( circulatingSupply_ );
    } else {
      rebaseAmount = profit_;
    }

    _totalSupply = _totalSupply.add( rebaseAmount );
=======
    /* ========== REBASE ========== */

    /**
        @notice increases rOHM supply to increase staking balances relative to profit_
        @param profit_ uint256
        @return uint256
     */
    function rebase( uint256 profit_, uint epoch_ ) public override onlyStakingContract() returns ( uint256 ) {
        uint256 rebaseAmount;
        uint256 circulatingSupply_ = circulatingSupply();
        if ( profit_ == 0 ) {
            emit LogSupply( epoch_, _totalSupply );
            emit LogRebase( epoch_, 0, index() );
            return _totalSupply;
        } else if ( circulatingSupply_ > 0 ){
            rebaseAmount = profit_.mul( _totalSupply ).div( circulatingSupply_ );
        } else {
            rebaseAmount = profit_;
        }

        _totalSupply = _totalSupply.add( rebaseAmount );

        if ( _totalSupply > MAX_SUPPLY ) {
            _totalSupply = MAX_SUPPLY;
        }

        _gonsPerFragment = TOTAL_GONS.div( _totalSupply );

        _storeRebase( circulatingSupply_, profit_, epoch_ );

        return _totalSupply;
    }

    /**
        @notice emits event with data about rebase
        @param previousCirculating_ uint
        @param profit_ uint
        @param epoch_ uint
     */
    function _storeRebase( uint previousCirculating_, uint profit_, uint epoch_ ) internal {
        uint rebasePercent = profit_.mul( 1e18 ).div( previousCirculating_ );
        rebases.push( Rebase ( {
            epoch: epoch_,
            rebase: rebasePercent, // 18 decimals
            totalStakedBefore: previousCirculating_,
            totalStakedAfter: circulatingSupply(),
            amountRebased: profit_,
            index: index(),
            blockNumberOccured: block.number
        }));

        emit LogSupply( epoch_, _totalSupply );
        emit LogRebase( epoch_, rebasePercent, index() );
    }

    /* ========== MUTATIVE FUNCTIONS ========== */

    function transfer( address to, uint256 value ) public override(IERC20, ERC20) returns (bool) {
        uint256 gonValue = value.mul( _gonsPerFragment );

        _gonBalances[ msg.sender ] = _gonBalances[ msg.sender ].sub( gonValue );
        _gonBalances[ to ] = _gonBalances[ to ].add( gonValue );

        emit Transfer( msg.sender, to, value );
        return true;
    }

    function transferFrom( address from, address to, uint256 value ) public override(IERC20, ERC20) returns (bool) {
        _allowedValue[ from ][ msg.sender ] = _allowedValue[ from ][ msg.sender ].sub( value );
        emit Approval( from, msg.sender,  _allowedValue[ from ][ msg.sender ] );

        uint256 gonValue = gonsForBalance( value );
        _gonBalances[ from ] = _gonBalances[from].sub( gonValue );
        _gonBalances[ to ] = _gonBalances[to].add( gonValue );
        emit Transfer( from, to, value );
        return true;
    }

    function approve( address spender, uint256 value ) public override(IERC20, ERC20) returns (bool) {
        _approve(msg.sender, spender, value);
        return true;
    }

    function increaseAllowance( address spender, uint256 addedValue ) public override returns (bool) {
        _approve(msg.sender, spender, _allowedValue[msg.sender][spender].add(addedValue));
        return true;
    }

    function decreaseAllowance( address spender, uint256 subtractedValue ) public override returns (bool) {
        uint256 oldValue = _allowedValue[msg.sender][spender];
        if (subtractedValue >= oldValue) {
            _approve(msg.sender, spender, 0);
        } else {
            _approve(msg.sender, spender, oldValue.sub(subtractedValue));
        }
        return true;
    }

    /* ========== INTERNAL FUNCTIONS ========== */

    function _approve( address owner, address spender, uint256 value ) internal override virtual {
        _allowedValue[owner][spender] = value;
        emit Approval( owner, spender, value );
    }

    /* ========== VIEW FUNCTIONS ========== */

    function balanceOf( address who ) public view override(IERC20, ERC20) returns ( uint256 ) {
        return _gonBalances[ who ].div( _gonsPerFragment );
    }

    function gonsForBalance( uint amount ) public override view returns ( uint ) {
        return amount.mul( _gonsPerFragment );
    }

    function balanceForGons( uint gons ) public override view returns ( uint ) {
        return gons.div( _gonsPerFragment );
    }

    function toG(uint amount) external override view returns (uint) {
        return gOHM.balanceTo(amount);
    }

    function fromG(uint amount) external override view returns (uint) {
        return gOHM.balanceFrom(amount);
    }

    // Staking contract holds excess rOHM
    function circulatingSupply() public override view returns ( uint ) {
        return _totalSupply
                    .sub( balanceOf( stakingContract ) )
                    .add( gOHM.balanceFrom( IERC20( address(gOHM) ).totalSupply() ) )
                    .add( IStaking( stakingContract ).supplyInWarmup() );
    }

    function index() public override view returns ( uint ) {
        return balanceForGons( INDEX );
    }
>>>>>>> 16043763

    if ( _totalSupply > MAX_SUPPLY ) {
      _totalSupply = MAX_SUPPLY;
    }

    _gonsPerFragment = TOTAL_GONS.div( _totalSupply );

    _storeRebase( circulatingSupply_, profit_, epoch_ );

    return _totalSupply;
  }

  /**
    @notice emits event with data about rebase
    @param previousCirculating_ uint256
    @param profit_ uint256
    @param epoch_ uint256
   */
  function _storeRebase( uint256 previousCirculating_, uint256 profit_, uint256 epoch_ ) internal {
    uint256 rebasePercent = profit_.mul( 1e18 ).div( previousCirculating_ );
    rebases.push( Rebase ( {
      epoch: epoch_,
      rebase: rebasePercent, // 18 decimals
      totalStakedBefore: previousCirculating_,
      totalStakedAfter: circulatingSupply(),
      amountRebased: profit_,
      index: index(),
      blockNumberOccured: block.number
    }));

    emit LogSupply( epoch_, block.timestamp, _totalSupply );
    emit LogRebase( epoch_, rebasePercent, index() );
  }

  /* ========== MUTATIVE FUNCTIONS ========== */

  function transfer( address to, uint256 value ) public override(IERC20, ERC20) returns (bool) {
    uint256 gonValue = value.mul( _gonsPerFragment );
    _gonBalances[ msg.sender ] = _gonBalances[ msg.sender ].sub( gonValue );
    _gonBalances[ to ] = _gonBalances[ to ].add( gonValue );
    emit Transfer( msg.sender, to, value );
    return true;
  }

  function transferFrom( address from, address to, uint256 value ) public override(IERC20, ERC20) returns (bool) {
     _allowedValue[ from ][ msg.sender ] = _allowedValue[ from ][ msg.sender ].sub( value );
     emit Approval( from, msg.sender,  _allowedValue[ from ][ msg.sender ] );

    uint256 gonValue = gonsForBalance( value );
    _gonBalances[ from ] = _gonBalances[from].sub( gonValue );
    _gonBalances[ to ] = _gonBalances[to].add( gonValue );
    emit Transfer( from, to, value );
    return true;
  }

  function approve( address spender, uint256 value ) public override(IERC20, ERC20) returns (bool) {
     _allowedValue[ msg.sender ][ spender ] = value;
     emit Approval( msg.sender, spender, value );
     return true;
  }

  function increaseAllowance( address spender, uint256 addedValue ) public override returns (bool) {
    _allowedValue[ msg.sender ][ spender ] = _allowedValue[ msg.sender ][ spender ].add( addedValue );
    emit Approval( msg.sender, spender, _allowedValue[ msg.sender ][ spender ] );
    return true;
  }

  function decreaseAllowance( address spender, uint256 subtractedValue ) public override returns (bool) {
    uint256 oldValue = _allowedValue[ msg.sender ][ spender ];
    if (subtractedValue >= oldValue) {
      _allowedValue[ msg.sender ][ spender ] = 0;
    } else {
      _allowedValue[ msg.sender ][ spender ] = oldValue.sub( subtractedValue );
    }
    emit Approval( msg.sender, spender, _allowedValue[ msg.sender ][ spender ] );
    return true;
  }

  /* ========== INTERNAL FUNCTIONS ========== */

  // called in a permit
  function _approve( address owner, address spender, uint256 value ) internal override virtual {
    _allowedValue[owner][spender] = value;
    emit Approval( owner, spender, value );
  }

  /* ========== VIEW FUNCTIONS ========== */

  function balanceOf( address who ) public view override(IERC20, ERC20) returns (uint256) {
    return _gonBalances[ who ].div( _gonsPerFragment );
  }

  function gonsForBalance( uint256 amount ) public override view returns (uint256) {
    return amount.mul( _gonsPerFragment );
  }

  function balanceForGons( uint256 gons ) public override view returns (uint256) {
    return gons.div( _gonsPerFragment );
  }

  // Staking contract holds excess rOHM
  function circulatingSupply() public override view returns (uint256) {
    return _totalSupply
          .sub( balanceOf( stakingContract ) )
          .add( gOHM.balanceFrom( IERC20( address(gOHM) ).totalSupply() ) )
          .add( IStaking( stakingContract ).supplyInWarmup() );
  }

  function index() public override view returns (uint256) {
    return balanceForGons( INDEX );
  }

  function allowance( address owner_, address spender ) public view override(IERC20, ERC20) returns (uint256) {
    return _allowedValue[ owner_ ][ spender ];
  }
}<|MERGE_RESOLUTION|>--- conflicted
+++ resolved
@@ -1,98 +1,65 @@
 // SPDX-License-Identifier: AGPL-3.0-or-later
 pragma solidity ^0.7.5;
+
+import "./libraries/Address.sol";
+import "./libraries/SafeMath.sol";
+
+import "./types/ERC20Permit.sol";
 
 import {IgOHM} from "./interfaces/OlympusV2Interface.sol";
 import {IsOHM} from "./interfaces/OlympusV2Interface.sol";
 import {IStaking} from "./interfaces/OlympusV2Interface.sol";
 
-import "./libraries/Address.sol";
-import "./libraries/SafeMath.sol";
-
-import "./types/ERC20Permit.sol";
-
 contract sOlympus is IsOHM, ERC20Permit {
 
-  /* ========== DEPENDENCIES ========== */
-
-  using SafeMath for uint256;
-
-<<<<<<< HEAD
-  /* ========== MODIFIERS ========== */
-=======
-    event LogSupply(uint256 indexed epoch, uint256 totalSupply );
-    event LogRebase( uint256 indexed epoch, uint256 rebase, uint256 index );
-    event LogStakingContractUpdated( address stakingContract );
->>>>>>> 16043763
-
-  modifier onlyStakingContract() {
-    require( msg.sender == stakingContract, "StakingContract:  call is not staking contract");
-    _;
-  }
-
-
-  /* ========== STATE VARIABLES ========== */
-
-  address initializer;
-
-  uint256 INDEX; // Index Gons - tracks rebase growth
-
-  address public stakingContract; // balance used to calc rebase
-  IgOHM public gOHM; // additional staked supply (governance token)
-
-  Rebase[] public rebases; // past rebase data
-
-  uint256 private constant MAX_UINT256 = ~uint256(0);
-  uint256 private constant INITIAL_FRAGMENTS_SUPPLY = 5000000 * 10**9;
-
-<<<<<<< HEAD
-  // TOTAL_GONS is a multiple of INITIAL_FRAGMENTS_SUPPLY so that _gonsPerFragment is an integer.
-  // Use the highest value that fits in a uint256 for max granularity.
-  uint256 private constant TOTAL_GONS = MAX_UINT256 - (MAX_UINT256 % INITIAL_FRAGMENTS_SUPPLY);
-=======
+    /* ========== DEPENDENCIES ========== */
+
+    using SafeMath for uint256;
+
+
+    /* ========== MODIFIERS ========== */
+
+    modifier onlyStakingContract() {
+        require( msg.sender == stakingContract, "StakingContract:  call is not staking contract");
+        _;
+    }
+
+    /* ========== STATE VARIABLES ========== */
+
+    address initializer;
+
+    uint INDEX; // Index Gons - tracks rebase growth
+
+    address public stakingContract; // balance used to calc rebase
+    IgOHM public gOHM; // additional staked supply (governance token)
+
+    Rebase[] public rebases; // past rebase data
+
     uint256 private constant MAX_UINT256 = type(uint256).max;
     uint256 private constant INITIAL_FRAGMENTS_SUPPLY = 5_000_000 * 10**9;
->>>>>>> 16043763
-
-  // MAX_SUPPLY = maximum integer < (sqrt(4*TOTAL_GONS + 1) - 1) / 2
-  uint256 private constant MAX_SUPPLY = ~uint128(0);  // (2^128) - 1
-
-  uint256 private _gonsPerFragment;
-  mapping(address => uint256) private _gonBalances;
-
-  mapping ( address => mapping ( address => uint256 ) ) private _allowedValue;
-
-  /* ========== CONSTRUCTOR ========== */
-
-  constructor() ERC20("Staked OHM", "sOHM", 9) ERC20Permit() {
-    initializer = msg.sender;
-    _totalSupply = INITIAL_FRAGMENTS_SUPPLY;
-    _gonsPerFragment = TOTAL_GONS.div(_totalSupply);
-  }
-
-  /* ========== INITIALIZATION ========== */
-
-  function setIndex( uint256 _INDEX ) external {
-    require( msg.sender == initializer );
-    require( INDEX == 0 );
-    INDEX = gonsForBalance( _INDEX );
-  }
-
-<<<<<<< HEAD
-  function setgOHM( address _gOHM ) external {
-    require( msg.sender == initializer );
-    require( address( gOHM ) == address(0) );
-    require( _gOHM != address(0) );
-    gOHM = IgOHM( _gOHM );
-  }
-
-  // do this last
-  function initialize( address stakingContract_ ) external {
-    require( msg.sender == initializer );
-
-    require( stakingContract_ != address(0) );
-    stakingContract = stakingContract_;
-    _gonBalances[ stakingContract ] = TOTAL_GONS;
-=======
+
+    // TOTAL_GONS is a multiple of INITIAL_FRAGMENTS_SUPPLY so that _gonsPerFragment is an integer.
+    // Use the highest value that fits in a uint256 for max granularity.
+    uint256 private constant TOTAL_GONS = MAX_UINT256 - (MAX_UINT256 % INITIAL_FRAGMENTS_SUPPLY);
+
+    // MAX_SUPPLY = maximum integer < (sqrt(4*TOTAL_GONS + 1) - 1) / 2
+    uint256 private constant MAX_SUPPLY = ~uint128(0);  // (2^128) - 1
+
+    uint256 private _gonsPerFragment;
+    mapping(address => uint256) private _gonBalances;
+
+    mapping ( address => mapping ( address => uint256 ) ) private _allowedValue;
+
+    /* ========== CONSTRUCTOR ========== */
+
+    constructor() ERC20("Staked OHM", "sOHM", 9) ERC20Permit() {
+        initializer = msg.sender;
+        _totalSupply = INITIAL_FRAGMENTS_SUPPLY;
+        _gonsPerFragment = TOTAL_GONS.div(_totalSupply);
+    }
+
+    /* ========== INITIALIZATION ========== */
+
     function setIndex( uint _index ) external {
         require( msg.sender == initializer, "Initializer:  caller is not initializer");
         require( INDEX == 0, "Cannot set INDEX again");
@@ -109,37 +76,17 @@
     // do this last
     function initialize( address stakingContract_ ) external {
         require( msg.sender == initializer, "Initializer:  caller is not initializer");
->>>>>>> 16043763
-
-    emit Transfer( address(0x0), stakingContract, _totalSupply );
-    emit LogStakingContractUpdated( stakingContract_ );
-
-    initializer = address(0);
-  }
-
-  /* ========== REBASE ========== */
-
-<<<<<<< HEAD
-  /**
-    @notice increases rOHM supply to increase staking balances relative to profit_
-    @param profit_ uint256
-    @return uint256
-   */
-  function rebase( uint256 profit_, uint256 epoch_ ) public override onlyStakingContract() returns (uint256) {
-    uint256 rebaseAmount;
-    uint256 circulatingSupply_ = circulatingSupply();
-    if ( profit_ == 0 ) {
-      emit LogSupply( epoch_, block.timestamp, _totalSupply );
-      emit LogRebase( epoch_, 0, index() );
-      return _totalSupply;
-    } else if ( circulatingSupply_ > 0 ){
-      rebaseAmount = profit_.mul( _totalSupply ).div( circulatingSupply_ );
-    } else {
-      rebaseAmount = profit_;
-    }
-
-    _totalSupply = _totalSupply.add( rebaseAmount );
-=======
+
+        require( stakingContract_ != address(0) );
+        stakingContract = stakingContract_;
+        _gonBalances[ stakingContract ] = TOTAL_GONS;
+
+        emit Transfer( address(0x0), stakingContract, _totalSupply );
+        emit LogStakingContractUpdated( stakingContract_ );
+
+        initializer = address(0);
+    }
+
     /* ========== REBASE ========== */
 
     /**
@@ -259,11 +206,11 @@
         return gons.div( _gonsPerFragment );
     }
 
-    function toG(uint amount) external override view returns (uint) {
+    function toG(uint amount) external override view returns (uint256) {
         return gOHM.balanceTo(amount);
     }
 
-    function fromG(uint amount) external override view returns (uint) {
+    function fromG(uint amount) external override view returns (uint256) {
         return gOHM.balanceFrom(amount);
     }
 
@@ -278,120 +225,8 @@
     function index() public override view returns ( uint ) {
         return balanceForGons( INDEX );
     }
->>>>>>> 16043763
-
-    if ( _totalSupply > MAX_SUPPLY ) {
-      _totalSupply = MAX_SUPPLY;
-    }
-
-    _gonsPerFragment = TOTAL_GONS.div( _totalSupply );
-
-    _storeRebase( circulatingSupply_, profit_, epoch_ );
-
-    return _totalSupply;
-  }
-
-  /**
-    @notice emits event with data about rebase
-    @param previousCirculating_ uint256
-    @param profit_ uint256
-    @param epoch_ uint256
-   */
-  function _storeRebase( uint256 previousCirculating_, uint256 profit_, uint256 epoch_ ) internal {
-    uint256 rebasePercent = profit_.mul( 1e18 ).div( previousCirculating_ );
-    rebases.push( Rebase ( {
-      epoch: epoch_,
-      rebase: rebasePercent, // 18 decimals
-      totalStakedBefore: previousCirculating_,
-      totalStakedAfter: circulatingSupply(),
-      amountRebased: profit_,
-      index: index(),
-      blockNumberOccured: block.number
-    }));
-
-    emit LogSupply( epoch_, block.timestamp, _totalSupply );
-    emit LogRebase( epoch_, rebasePercent, index() );
-  }
-
-  /* ========== MUTATIVE FUNCTIONS ========== */
-
-  function transfer( address to, uint256 value ) public override(IERC20, ERC20) returns (bool) {
-    uint256 gonValue = value.mul( _gonsPerFragment );
-    _gonBalances[ msg.sender ] = _gonBalances[ msg.sender ].sub( gonValue );
-    _gonBalances[ to ] = _gonBalances[ to ].add( gonValue );
-    emit Transfer( msg.sender, to, value );
-    return true;
-  }
-
-  function transferFrom( address from, address to, uint256 value ) public override(IERC20, ERC20) returns (bool) {
-     _allowedValue[ from ][ msg.sender ] = _allowedValue[ from ][ msg.sender ].sub( value );
-     emit Approval( from, msg.sender,  _allowedValue[ from ][ msg.sender ] );
-
-    uint256 gonValue = gonsForBalance( value );
-    _gonBalances[ from ] = _gonBalances[from].sub( gonValue );
-    _gonBalances[ to ] = _gonBalances[to].add( gonValue );
-    emit Transfer( from, to, value );
-    return true;
-  }
-
-  function approve( address spender, uint256 value ) public override(IERC20, ERC20) returns (bool) {
-     _allowedValue[ msg.sender ][ spender ] = value;
-     emit Approval( msg.sender, spender, value );
-     return true;
-  }
-
-  function increaseAllowance( address spender, uint256 addedValue ) public override returns (bool) {
-    _allowedValue[ msg.sender ][ spender ] = _allowedValue[ msg.sender ][ spender ].add( addedValue );
-    emit Approval( msg.sender, spender, _allowedValue[ msg.sender ][ spender ] );
-    return true;
-  }
-
-  function decreaseAllowance( address spender, uint256 subtractedValue ) public override returns (bool) {
-    uint256 oldValue = _allowedValue[ msg.sender ][ spender ];
-    if (subtractedValue >= oldValue) {
-      _allowedValue[ msg.sender ][ spender ] = 0;
-    } else {
-      _allowedValue[ msg.sender ][ spender ] = oldValue.sub( subtractedValue );
-    }
-    emit Approval( msg.sender, spender, _allowedValue[ msg.sender ][ spender ] );
-    return true;
-  }
-
-  /* ========== INTERNAL FUNCTIONS ========== */
-
-  // called in a permit
-  function _approve( address owner, address spender, uint256 value ) internal override virtual {
-    _allowedValue[owner][spender] = value;
-    emit Approval( owner, spender, value );
-  }
-
-  /* ========== VIEW FUNCTIONS ========== */
-
-  function balanceOf( address who ) public view override(IERC20, ERC20) returns (uint256) {
-    return _gonBalances[ who ].div( _gonsPerFragment );
-  }
-
-  function gonsForBalance( uint256 amount ) public override view returns (uint256) {
-    return amount.mul( _gonsPerFragment );
-  }
-
-  function balanceForGons( uint256 gons ) public override view returns (uint256) {
-    return gons.div( _gonsPerFragment );
-  }
-
-  // Staking contract holds excess rOHM
-  function circulatingSupply() public override view returns (uint256) {
-    return _totalSupply
-          .sub( balanceOf( stakingContract ) )
-          .add( gOHM.balanceFrom( IERC20( address(gOHM) ).totalSupply() ) )
-          .add( IStaking( stakingContract ).supplyInWarmup() );
-  }
-
-  function index() public override view returns (uint256) {
-    return balanceForGons( INDEX );
-  }
-
-  function allowance( address owner_, address spender ) public view override(IERC20, ERC20) returns (uint256) {
-    return _allowedValue[ owner_ ][ spender ];
-  }
+
+    function allowance( address owner_, address spender ) public view override(IERC20, ERC20) returns ( uint256 ) {
+        return _allowedValue[ owner_ ][ spender ];
+    }
 }